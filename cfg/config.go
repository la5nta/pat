// Copyright 2016 Martin Hebnes Pedersen (LA5NTA). All rights reserved.
// Use of this source code is governed by the MIT-license that can be
// found in the LICENSE file.

package cfg

import (
<<<<<<< HEAD
	"github.com/la5nta/wl2k-go/transport/ardop"
	"time"
=======
	"encoding/json"
	"strings"

	"github.com/la5nta/wl2k-go/transport/ardop"
>>>>>>> 9c015d0d
)

const (
	PlaceholderMycall = "{mycall}"
)

type AuxAddr struct {
	Address  string
	Password *string
}

func (a AuxAddr) MarshalJSON() ([]byte, error) {
	if a.Password == nil {
		return json.Marshal(a.Address)
	}
	return json.Marshal(a.Address + ":" + *a.Password)
}

func (a *AuxAddr) UnmarshalJSON(p []byte) error {
	var str string
	if err := json.Unmarshal(p, &str); err != nil {
		return err
	}
	parts := strings.SplitN(str, ":", 2)
	a.Address = parts[0]
	if len(parts) > 1 {
		a.Password = &parts[1]
	}
	return nil
}

type Config struct {
	// This station's callsign.
	MyCall string `json:"mycall"`

	// Secure login password used when a secure login challenge is received.
	//
	// The user is prompted if this is undefined.
	SecureLoginPassword string `json:"secure_login_password"`

	// Auxiliary callsigns to fetch email on behalf of.
	//
	// Passwords can optionally be specified by appending :MYPASS (e.g. EMCOMM-1:MyPassw0rd).
	// If no password is specified, the SecureLoginPassword is used.
	AuxAddrs []AuxAddr `json:"auxiliary_addresses"`

	// Maidenhead grid square (e.g. JP20qe).
	Locator string `json:"locator"`

	// List of service codes for rmslist (defaults to PUBLIC)
	ServiceCodes []string `json:"service_codes"`

	// Default HTTP listen address (for web UI).
	//
	// Use ":8080" to listen on any device, port 8080.
	HTTPAddr string `json:"http_addr"`

	// Handshake comment lines sent to remote node on incoming connections.
	//
	// Example: ["QTH: Hagavik, Norway. Operator: Martin", "Rig: FT-897 with Signalink USB"]
	MOTD []string `json:"motd"`

	// Connect aliases
	//
	// Example: {"LA1B-10": "ax25:///LD5GU/LA1B-10", "LA1B": "winmor://LA3F?freq=5350"}
	// Any occurrence of the substring "{mycall}" will be replaced with user's callsign.
	ConnectAliases map[string]string `json:"connect_aliases"`

	// Methods to listen for incoming P2P connections by default.
	//
	// Example: ["ax25", "winmor", "telnet", "ardop"]
	Listen []string `json:"listen"`

	// Hamlib rigs available (with reference name) for ptt and frequency control.
	HamlibRigs map[string]HamlibConfig `json:"hamlib_rigs"`

	AX25      AX25Config      `json:"ax25"`       // See AX25Config.
	SerialTNC SerialTNCConfig `json:"serial-tnc"` // See SerialTNCConfig.
	Winmor    WinmorConfig    `json:"winmor"`     // See WinmorConfig.
	Ardop     ArdopConfig     `json:"ardop"`      // See ArdopConfig.
	Pactor    PactorConfig    `json:"pactor"`     // See PactorConfig.
	Telnet    TelnetConfig    `json:"telnet"`     // See TelnetConfig.

	// See GPSdConfig.
	GPSd GPSdConfig `json:"gpsd"`

	// Legacy support for old config files only. This field is deprecated!
	// Please use "Addr" field in GPSd config struct (GPSd.Addr)
	GPSdAddrLegacy string `json:"gpsd_addr,omitempty"`

	// Command schedule (cron-like syntax).
	//
	// Examples:
	//   # Connect to telnet once every hour
	//   "@hourly": "connect telnet"
	//
	//   # Change winmor listen frequency based on hour of day
	//   "00 10 * * *": "freq winmor:7350.000", # 40m from 10:00
	//   "00 18 * * *": "freq winmor:5347.000", # 60m from 18:00
	//   "00 22 * * *": "freq winmor:3602.000"  # 80m from 22:00
	Schedule map[string]string `json:"schedule"`

	// By default, Pat posts your callsign and running version to the Winlink CMS Web Services
	//
	// Set to true if you don't want your information sent.
	VersionReportingDisabled bool `json:"version_reporting_disabled"`

	// See FormsConfig
	Forms FormsConfig `json:"forms"`
}

type HamlibConfig struct {
	// The network type ("serial" or "tcp"). Use 'tcp' for rigctld.
	//
	// (For serial support: build with "-tags libhamlib".)
	Network string `json:"network,omitempty"`

	// The rig address.
	//
	// For tcp (rigctld): "address:port" (e.g. localhost:4532).
	// For serial: "/path/to/tty?model=&baudrate=" (e.g. /dev/ttyS0?model=123&baudrate=4800).
	Address string `json:"address,omitempty"`

	// The rig's VFO to control ("A" or "B"). If empty, the current active VFO is used.
	VFO string `json:"VFO"`
}

type WinmorConfig struct {
	// Network address of the Winmor TNC (e.g. localhost:8500).
	Addr string `json:"addr"`

	// Bandwidth to use when getting an inbound connection (500/1600).
	InboundBandwidth int `json:"inbound_bandwidth"`

	// TX audio drive level
	//
	// Set to 0 to use WINMOR defaults
	DriveLevel int `json:"drive_level"`

	// (optional) Reference name to the Hamlib rig to control frequency and ptt.
	Rig string `json:"rig"`

	// Set to true if hamlib should control PTT (SignaLink=false, most rigexpert=true).
	PTTControl bool `json:"ptt_ctrl"`
}

type ArdopConfig struct {
	// Network address of the Ardop TNC (e.g. localhost:8515).
	Addr string `json:"addr"`

	// ARQ bandwidth (200/500/1000/2000 MAX/FORCED).
	ARQBandwidth ardop.Bandwidth `json:"arq_bandwidth"`

	// (optional) Reference name to the Hamlib rig to control frequency and ptt.
	Rig string `json:"rig"`

	// Set to true if hamlib should control PTT (SignaLink=false, most rigexpert=true).
	PTTControl bool `json:"ptt_ctrl"`

	// (optional) Send ID frame at a regular interval when the listener is active (unit is seconds)
	BeaconInterval int `json:"beacon_interval"`

	// Send FSK CW ID after an ID frame.
	CWID bool `json:"cwid_enabled"`
}

type PactorConfig struct {
	// Path/port to TNC device (e.g. /dev/ttyUSB0 or COM1).
	Path string `json:"path"`

	// Baudrate for the serial port (e.g. 57600).
	Baudrate int `json:"baudrate"`

	// (optional) Reference name to the Hamlib rig for frequency control.
	Rig string `json:"rig"`

	// (optional) Path to custom TNC initialization script.
	InitScript string `json:"custom_init_script"`
}

type TelnetConfig struct {
	// Network address (and port) to listen for telnet-p2p connections (e.g. :8774).
	ListenAddr string `json:"listen_addr"`

	// Telnet-p2p password.
	Password string `json:"password"`
}

type SerialTNCConfig struct {
	// Serial port (e.g. /dev/ttyUSB0 or COM1).
	Path string `json:"path"`

	// Baudrate for the serial port (e.g. 57600).
	Baudrate int `json:"baudrate"`

	// Type of TNC (currently only 'kenwood').
	Type string `json:"type"`
}

type AX25Config struct {
	// axport to use (as defined in /etc/ax25/axports).
	Port string `json:"port"`

	// Optional beacon when listening for incoming packet-p2p connections.
	Beacon BeaconConfig `json:"beacon"`

	// (optional) Reference name to the Hamlib rig for frequency control.
	Rig string `json:"rig"`
}

type BeaconConfig struct {
	// Beacon interval in seconds (e.g. 3600 for once every 1 hour)
	Every int `json:"every"` // (seconds)

	// Beacon data/message
	Message string `json:"message"`

	// Beacon destination (e.g. IDENT)
	Destination string `json:"destination"`
}

type GPSdConfig struct {
	// enable GPSd support in web interface
	// WARNING: If you enable GPSd http endpoint (enable_http) you might
	// expose your current position to anyone who has access to Pat!!!
	EnableHTTP bool `json:"enable_http"`

	// Use server time instead of timestamp provided by GPSd (e.g for older GPS
	// device with week roll-over issue)
	UseServerTime bool `json:"use_server_time"`

	// Address and port of GPSd server (e.g. localhost:2947)
	Addr string `json:"addr"`
}

type FormsConfig struct {
	// Path to root of the Winlink Standard_Forms folder.
	// Unzip after downloading from winlink.org
	Path string `json:"path"`

	// Timestamp for the last time Pat checked for updated form templates.
	LastUpdateCheck time.Time `json:"last_update_check"`
}

var DefaultConfig Config = Config{
	MOTD:         []string{"Open source Winlink client - getpat.io"},
	AuxAddrs:     []AuxAddr{},
	ServiceCodes: []string{"PUBLIC"},
	ConnectAliases: map[string]string{
		"telnet": "telnet://{mycall}:CMSTelnet@cms.winlink.org:8772/wl2k",
	},
	Listen:   []string{},
	HTTPAddr: "localhost:8080",
	AX25: AX25Config{
		Port: "wl2k",
		Beacon: BeaconConfig{
			Every:       3600,
			Message:     "Winlink P2P",
			Destination: "IDENT",
		},
	},
	SerialTNC: SerialTNCConfig{
		Path:     "/dev/ttyUSB0",
		Baudrate: 9600,
		Type:     "Kenwood",
	},
	Winmor: WinmorConfig{
		Addr:             "localhost:8500",
		InboundBandwidth: 1600,
	},
	Ardop: ArdopConfig{
		Addr:         "localhost:8515",
		ARQBandwidth: ardop.Bandwidth500Max,
		CWID:         true,
	},
	Pactor: PactorConfig{
		Path:     "/dev/ttyUSB0",
		Baudrate: 57600,
	},
	Telnet: TelnetConfig{
		ListenAddr: ":8774",
		Password:   "",
	},
	GPSd: GPSdConfig{
		EnableHTTP:    false, // Default to false to help protect privacy of unknowing users (see github.com//issues/146)
		UseServerTime: false,
		Addr:          "localhost:2947", // Default listen address for GPSd
	},
	GPSdAddrLegacy: "",
	Schedule:       map[string]string{},
	HamlibRigs:     map[string]HamlibConfig{},

	Forms: FormsConfig{
		Path:            "",
		LastUpdateCheck: time.Date(2020, 1, 1, 0, 0, 0, 0, time.UTC),
	},
}<|MERGE_RESOLUTION|>--- conflicted
+++ resolved
@@ -5,15 +5,11 @@
 package cfg
 
 import (
-<<<<<<< HEAD
-	"github.com/la5nta/wl2k-go/transport/ardop"
-	"time"
-=======
 	"encoding/json"
 	"strings"
+	"time"
 
 	"github.com/la5nta/wl2k-go/transport/ardop"
->>>>>>> 9c015d0d
 )
 
 const (
