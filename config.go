// Copyright 2016 Martin Hebnes Pedersen (LA5NTA). All rights reserved.
// Use of this source code is governed by the MIT-license that can be
// found in the LICENSE file.

package main

import (
	"bytes"
	"encoding/json"
	"fmt"
	"io/ioutil"
	"os"
	"path"
<<<<<<< HEAD
=======
	"path/filepath"
>>>>>>> ce6b7874
	"strings"

	"github.com/la5nta/pat/cfg"
)

func LoadConfig(configPath string, fallback cfg.Config) (config cfg.Config, err error) {
	config, err = ReadConfig(configPath)
	if os.IsNotExist(err) {
		return fallback, WriteConfig(fallback, configPath)
	} else if err != nil {
		return config, err
	}

	// Ensure the alias "telnet" exists
	if config.ConnectAliases == nil {
		config.ConnectAliases = make(map[string]string)
	}
	if _, exists := config.ConnectAliases["telnet"]; !exists {
		config.ConnectAliases["telnet"] = cfg.DefaultConfig.ConnectAliases["telnet"]
	}

	// Ensure ServiceCodes has a default value
	if len(config.ServiceCodes) == 0 {
		config.ServiceCodes = cfg.DefaultConfig.ServiceCodes
	}

	// Ensure Pactor has a default value
	if config.Pactor == (cfg.PactorConfig{}) {
		config.Pactor = cfg.DefaultConfig.Pactor
	}

	//TODO: Remove after some release cycles (2019-09-29)
	if config.GPSdAddrLegacy != "" {
		config.GPSd.Addr = config.GPSdAddrLegacy
	}

<<<<<<< HEAD
	// preventing malicious configuration that exposes files from outside the forms folder
	if strings.Contains(config.FormsPath, "..") {
		config.FormsPath = "."
	}

	// clean up FormsPath (normalizes trailing slashes, and embedded '.' )
	config.FormsPath = path.Clean(config.FormsPath)
=======
	// clean up FormsPath (normalizes trailing slashes, and embedded '.' )
	config.FormsPath = filepath.Clean(config.FormsPath)
>>>>>>> ce6b7874
	config.FormsPath = strings.ReplaceAll(config.FormsPath, "\\", "/")

	return config, nil
}

func replaceDeprecatedCMSHostname(path string, data []byte) ([]byte, error) {
	const o = "@server.winlink.org:8772/wl2k"
	const n = "@cms.winlink.org:8772/wl2k"

	if !bytes.Contains(data, []byte(o)) {
		return data, nil
	}

	data = bytes.Replace(data, []byte(o), []byte(n), -1)

	f, err := os.Open(path)
	if err != nil {
		return data, err
	}
	stat, err := f.Stat()
	f.Close()
	if err != nil {
		return data, err
	}
	return data, ioutil.WriteFile(path, data, stat.Mode())
}

func ReadConfig(path string) (config cfg.Config, err error) {
	data, err := ioutil.ReadFile(path)
	if err != nil {
		return
	}

	//TODO: Remove after some release cycles (2017-11-09)
	data, err = replaceDeprecatedCMSHostname(path, data)
	if err != nil {
		fmt.Println("Failed to rewrite deprecated CMS hostname:", err)
		fmt.Println("Please update your config's 'telnet' connect alias manually to:")
		fmt.Println(cfg.DefaultConfig.ConnectAliases["telnet"])
		fmt.Println("")
	}

	err = json.Unmarshal(data, &config)
	return
}

func WriteConfig(config cfg.Config, filePath string) error {
	b, err := json.MarshalIndent(config, "", "  ")
	if err != nil {
		return err
	}

	// Add trailing new-line
	b = append(b, '\n')

	// Ensure path dir is available
	os.Mkdir(path.Dir(filePath), os.ModePerm|os.ModeDir)

	return ioutil.WriteFile(filePath, b, 0600)
}<|MERGE_RESOLUTION|>--- conflicted
+++ resolved
@@ -11,10 +11,7 @@
 	"io/ioutil"
 	"os"
 	"path"
-<<<<<<< HEAD
-=======
 	"path/filepath"
->>>>>>> ce6b7874
 	"strings"
 
 	"github.com/la5nta/pat/cfg"
@@ -51,18 +48,8 @@
 		config.GPSd.Addr = config.GPSdAddrLegacy
 	}
 
-<<<<<<< HEAD
-	// preventing malicious configuration that exposes files from outside the forms folder
-	if strings.Contains(config.FormsPath, "..") {
-		config.FormsPath = "."
-	}
-
-	// clean up FormsPath (normalizes trailing slashes, and embedded '.' )
-	config.FormsPath = path.Clean(config.FormsPath)
-=======
 	// clean up FormsPath (normalizes trailing slashes, and embedded '.' )
 	config.FormsPath = filepath.Clean(config.FormsPath)
->>>>>>> ce6b7874
 	config.FormsPath = strings.ReplaceAll(config.FormsPath, "\\", "/")
 
 	return config, nil
