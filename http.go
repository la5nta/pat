// Copyright 2016 Martin Hebnes Pedersen (LA5NTA). All rights reserved.
// Use of this source code is governed by the MIT-license that can be
// found in the LICENSE file.

package main

import (
	"bufio"
	"bytes"
	"encoding/json"
	"encoding/xml"
	"errors"
	"fmt"
	"html/template"
	"io"
	"io/ioutil"
	"log"
	"net"
	"net/http"
	"os"
	"path"
	"path/filepath"
	"regexp"
	"sort"
	"strconv"
	"strings"
	"time"

	"github.com/gorilla/mux"
	"github.com/gorilla/websocket"
	"github.com/microcosm-cc/bluemonday"

	"github.com/la5nta/pat/internal/gpsd"
	"github.com/la5nta/wl2k-go/catalog"
	"github.com/la5nta/wl2k-go/fbb"
	"github.com/la5nta/wl2k-go/mailbox"
)

// Status represents a status report as sent to the Web GUI
type Status struct {
	ActiveListeners []string `json:"active_listeners"`
	Connected       bool     `json:"connected"`
	RemoteAddr      string   `json:"remote_addr"`
	HTTPClients     []string `json:"http_clients"`
}

// Progress represents a progress report as sent to the Web GUI
type Progress struct {
	BytesTransferred int    `json:"bytes_transferred"`
	BytesTotal       int    `json:"bytes_total"`
	MID              string `json:"mid"`
	Subject          string `json:"subject"`
	Receiving        bool   `json:"receiving"`
	Sending          bool   `json:"sending"`
	Done             bool   `json:"done"`
}

// Notification represents a desktop notification as sent to the Web GUI
type Notification struct {
	Title string `json:"title"`
	Body  string `json:"body"`
}

// Form
type Form struct {
	Name            string `json:"name"`
	TxtFileURI      string `json:"txt_file_uri"`
	InitialURI      string `json:"initial_uri"`
	ViewerURI       string `json:"viewer_uri"`
	ReplyTxtFileURI string `json:"reply_txt_file_uri"`
	ReplyInitialURI string `json:"reply_initial_uri"`
	ReplyViewerURI  string `json:"reply_viewer_uri"`
}

// Folder with forms. A tree structure with Form leaves and sub-Folder branches
type FormFolder struct {
	Name      string       `json:"name"`
	Path      string       `json:"path"`
	Version   string       `json:"version"`
	FormCount int          `json:"form_count"`
	Forms     []Form       `json:"forms"`
	Folders   []FormFolder `json:"folders"`
}

// the instance data that define a filled-in form
type FormData struct {
	TargetForm Form              `json:"target_form"`
	Fields     map[string]string `json:"fields"`
	MsgSubject string            `json:"msg_subject"`
	MsgBody    string            `json:"msg_body"`
	MsgXml     string            `json:"msg_xml"`
	IsReply    bool              `json:"is_reply"`
}

// When the web frontend POSTs the form template data, this map holds the POST'ed data.
// Each form composer instance renders into another browser tab, and has a unique instance cookie.
// This instance cookie is the key into this map.
// This keeps the values from different form authoring sessions separate from each other.
var postedFormData map[string]FormData

var websocketHub *WSHub

//go:generate go install -v ./vendor/github.com/jteeuwen/go-bindata/go-bindata ./vendor/github.com/elazarl/go-bindata-assetfs/go-bindata-assetfs
//go:generate go-bindata-assetfs res/...
func ListenAndServe(addr string) error {
	log.Printf("Starting HTTP service (%s)...", addr)

	postedFormData = make(map[string]FormData)

	if host, _, _ := net.SplitHostPort(addr); host == "" && config.GPSd.EnableHTTP {
		// TODO: maybe make a popup showing the warning ont the web UI?
		fmt.Fprintf(logWriter, "\nWARNING: You have enable GPSd HTTP endpoint (enable_http). You might expose"+
			"\n         your current position to anyone who has access to the Pat web interface!\n\n")
	}

	r := mux.NewRouter()
	r.HandleFunc("/api/connect_aliases", connectAliasesHandler).Methods("GET")
	r.HandleFunc("/api/connect", ConnectHandler)
	r.HandleFunc("/api/formcatalog", getFormsHandler).Methods("GET")
	r.HandleFunc("/api/form", postFormData).Methods("POST")
	r.HandleFunc("/api/form", getFormData).Methods("GET")
	r.HandleFunc("/api/forms", getFormTemplate).Methods("GET")
	r.HandleFunc("/api/mailbox/{box}", mailboxHandler).Methods("GET")
	r.HandleFunc("/api/mailbox/{box}/{mid}", messageHandler).Methods("GET")
	r.HandleFunc("/api/mailbox/{box}/{mid}", messageDeleteHandler).Methods("DELETE")
	r.HandleFunc("/api/mailbox/{box}/{mid}/{attachment}", attachmentHandler).Methods("GET")
	r.HandleFunc("/api/mailbox/{box}/{mid}/read", readHandler).Methods("POST")
	r.HandleFunc("/api/mailbox/{box}", postMessageHandler).Methods("POST")
	r.HandleFunc("/api/posreport", postPositionHandler).Methods("POST")
	r.HandleFunc("/api/status", statusHandler).Methods("GET")
	r.HandleFunc("/api/current_gps_position", positionHandler).Methods("GET")
	r.HandleFunc("/ws", wsHandler)
	r.HandleFunc("/ui", uiHandler).Methods("GET")
	r.HandleFunc("/", rootHandler).Methods("GET")

	http.Handle("/", r)
	http.Handle("/res/", http.StripPrefix("/res/", http.FileServer(assetFS())))

	websocketHub = NewWSHub()

	return http.ListenAndServe(addr, nil)
}

func rootHandler(w http.ResponseWriter, r *http.Request) {
	http.Redirect(w, r, "/ui", http.StatusFound)
}

func connectAliasesHandler(w http.ResponseWriter, r *http.Request) {
	json.NewEncoder(w).Encode(config.ConnectAliases)
}

func (f Form) MatchesName(nameToMatch string) bool {
	return f.InitialURI == nameToMatch ||
		f.InitialURI == nameToMatch+".html" ||
		f.ViewerURI == nameToMatch ||
		f.ViewerURI == nameToMatch+".html" ||
		f.ReplyInitialURI == nameToMatch ||
		f.ReplyInitialURI == nameToMatch+".0" ||
		f.ReplyViewerURI == nameToMatch ||
		f.ReplyViewerURI == nameToMatch+".0" ||
		f.TxtFileURI == nameToMatch ||
		f.TxtFileURI == nameToMatch+".txt"
}

func (f Form) ContainsName(partialName string) bool {
	return strings.Contains(f.InitialURI, partialName) ||
		strings.Contains(f.ViewerURI, partialName) ||
		strings.Contains(f.ReplyInitialURI, partialName) ||
		strings.Contains(f.ReplyViewerURI, partialName) ||
		strings.Contains(f.ReplyTxtFileURI, partialName) ||
		strings.Contains(f.TxtFileURI, partialName)
}

func buildFormFolder() (FormFolder, error) {
	formFolder, err := innerRecursiveBuildFormFolder(config.FormsPath)
	formFolder.Version = getFormsVersion(config.FormsPath)
	return formFolder, err
}

func innerRecursiveBuildFormFolder(rootPath string) (FormFolder, error) {
	rootFile, err := os.Open(rootPath)
	if err != nil {
		return FormFolder{}, err
	}
	defer rootFile.Close()
	rootFileInfo, err := os.Stat(rootPath)

	if !rootFileInfo.IsDir() {
		return FormFolder{}, errors.New(rootPath + " is not a directory")
	}

	retVal := FormFolder{
		Name:      rootFileInfo.Name(),
		Path:      rootFile.Name(),
		Forms:     []Form{},
		Folders:   []FormFolder{},
	}

	infos, err := rootFile.Readdir(0)
	if err != nil {
		return retVal, err
	}
	rootFile.Close()

	formCnt := 0
	for _, info := range infos {
		if info.IsDir() {
			subfolder, err := innerRecursiveBuildFormFolder(path.Join(rootPath, info.Name()))
			if err != nil {
				return retVal, err
			}
			retVal.Folders = append(retVal.Folders, subfolder)
			retVal.FormCount += subfolder.FormCount
			continue
		}
		if filepath.Ext(info.Name()) != ".txt" {
			continue
		}
		frm, err := BuildFormFromTxt(path.Join(rootPath, info.Name()))
		if err != nil {
			continue
		}
		if frm.InitialURI != "" || frm.ViewerURI != "" {
			formCnt++
			retVal.Forms = append(retVal.Forms, frm)
			retVal.FormCount++
		}
	}
	sort.Slice(retVal.Folders, func(i, j int) bool {
		return retVal.Folders[i].Name < retVal.Folders[j].Name
	})
	sort.Slice(retVal.Forms, func(i, j int) bool {
		return retVal.Forms[i].Name < retVal.Forms[j].Name
	})
	return retVal, nil
}

func BuildFormFromTxt(txtPath string) (Form, error) {
	f, err := os.Open(txtPath)
	if err != nil {
		return Form{}, err
	}
	defer f.Close()

	formsPathWithSlash := config.FormsPath + "/"

	retVal := Form{
		Name:            strings.TrimSuffix(path.Base(txtPath), ".txt"),
		TxtFileURI:      strings.TrimPrefix(txtPath, formsPathWithSlash),
	}
	scanner := bufio.NewScanner(f)
	baseURI := path.Dir(retVal.TxtFileURI)
	for scanner.Scan() {
		l := scanner.Text()
		switch {
		case strings.HasPrefix(l, "Form:"):
			trimmed := strings.TrimSpace(strings.TrimPrefix(l, "Form:"))
			fileNamePattern := regexp.MustCompile(`[\w\s\-]+\.html`)
			fileNames := fileNamePattern.FindAllString(trimmed, -1)
			if fileNames != nil && len(fileNames) >= 2 {
				retVal.InitialURI = path.Join(baseURI, fileNames[0])
				retVal.ViewerURI = path.Join(baseURI, fileNames[1])
			}
		case strings.HasPrefix(l, "ReplyTemplate:"):
			retVal.ReplyTxtFileURI = path.Join(baseURI, strings.TrimSpace(strings.TrimPrefix(l, "ReplyTemplate:")))
			tmpForm, _ := BuildFormFromTxt(path.Join(config.FormsPath, retVal.ReplyTxtFileURI))
			retVal.ReplyInitialURI = tmpForm.InitialURI
			retVal.ReplyViewerURI = tmpForm.ViewerURI
		}
	}
	return retVal, err
}

func getFormsHandler(w http.ResponseWriter, r *http.Request) {
	formFolder, err := buildFormFolder()
	if err != nil {
		http.Error(w, err.Error(), http.StatusBadRequest)
		log.Printf("%s %s: %s", r.Method, r.URL.Path, err)
		return
	}
	json.NewEncoder(w).Encode(formFolder)
}

func postFormData(w http.ResponseWriter, r *http.Request) {
	if err := r.ParseMultipartForm(10000000); err != nil {
		http.Error(w, err.Error(), http.StatusBadRequest)
		return
	}
	formPath := r.URL.Query().Get("formPath")
	if formPath == "" {
		http.Error(w, "formPath query param missing", http.StatusBadRequest)
		log.Printf("formPath query param missing %s %s", r.Method, r.URL.Path)
		return
	}

	composereply, _ := strconv.ParseBool(r.URL.Query().Get("composereply"))

	formFolder, err := buildFormFolder()
	if err != nil {
		http.Error(w, err.Error(), http.StatusBadRequest)
		log.Printf("%s %s: %s", r.Method, r.URL.Path, err)
		return
	}

	form, err := findFormFromURI(formPath, formFolder)
	if err != nil {
		http.Error(w, err.Error(), http.StatusBadRequest)
		log.Printf("can't find form to match posted form data %s %s", formPath, r.URL)
		return
	}

	formInstanceKey, err := r.Cookie("forminstance")
	if err != nil {
		http.Error(w, err.Error(), http.StatusBadRequest)
		log.Printf("missing cookie %s %s", formPath, r.URL)
		return
	}
<<<<<<< HEAD
	formData := FormData {
=======
	formData =: FormData {
>>>>>>> 99968938
		IsReply: composereply,
		TargetForm: form,
		Fields: make(map[string]string),
	}
	for key, values := range r.PostForm {
		formData.Fields[strings.TrimSpace(strings.ToLower(key))] = values[0]
	}

	formMsg, err := FormMessageBuilder {
		Template: form,
		FormValues: formData.Fields,
		Interactive: false,
		IsReply: composereply,
	}.Build()

	if err != nil {
		http.Error(w, err.Error(), http.StatusBadRequest)
		log.Printf("%s %s: %s", r.Method, r.URL.Path, err)
	}
	formData.MsgSubject = formMsg.Subject
	formData.MsgBody = formMsg.Body
	formData.MsgXml = formMsg.AttachmentXml
	postedFormData[formInstanceKey.Value] = formData
	io.WriteString(w, "<script>window.close()</script>")
}

func findFormFromURI(formName string, folder FormFolder) (Form, error) {
	retVal := Form { Name: "unknown" }
	for _, subFolder := range folder.Folders {
		form, err := findFormFromURI(formName, subFolder)
		if err == nil {
			return form, nil
		}
	}

	for _, form := range folder.Forms {
		if form.MatchesName(formName) {
			return form, nil
		}
	}

	// couldn't find it by full path, so try to find match by guessing folder name
	formName = path.Join(folder.Name, formName)
	for _, form := range folder.Forms {
		if form.ContainsName(formName) {
			return form, nil
		}
	}
	return retVal, errors.New("form not found")
}

func getFormData(w http.ResponseWriter, r *http.Request) {
	formInstanceKey, err := r.Cookie("forminstance")
	if err != nil {
		http.Error(w, err.Error(), http.StatusBadRequest)
		log.Printf("missing cookie %s %s", formInstanceKey, r.URL)
		return
	}
	json.NewEncoder(w).Encode(postedFormData[formInstanceKey.Value])
}

func readHandler(w http.ResponseWriter, r *http.Request) {
	var data struct{ Read bool }
	if err := json.NewDecoder(r.Body).Decode(&data); err != nil {
		http.Error(w, err.Error(), http.StatusBadRequest)
		log.Printf("%s %s: %s", r.Method, r.URL.Path, err)
		return
	}

	box, mid := mux.Vars(r)["box"], mux.Vars(r)["mid"]

	msg, err := mailbox.OpenMessage(path.Join(mbox.MBoxPath, box, mid+mailbox.Ext))
	if err != nil {
		http.Error(w, err.Error(), http.StatusInternalServerError)
		return
	}

	if err := mailbox.SetUnread(msg, !data.Read); err != nil {
		log.Printf("%s %s: %s", r.Method, r.URL.Path, err)
		http.Error(w, err.Error(), http.StatusInternalServerError)
	}
}

func postPositionHandler(w http.ResponseWriter, r *http.Request) {
	var pos catalog.PosReport

	if err := json.NewDecoder(r.Body).Decode(&pos); err != nil {
		http.Error(w, err.Error(), http.StatusBadRequest)
		return
	}
	r.Body.Close()

	if pos.Date.IsZero() {
		pos.Date = time.Now()
	}

	// Post to outbox
	msg := pos.Message(fOptions.MyCall)
	if err := mbox.AddOut(msg); err != nil {
		log.Println(err)
		http.Error(w, err.Error(), http.StatusInternalServerError)
	} else {
		fmt.Fprintln(w, "Position update posted")
	}
}

func isInPath(base string, path string) error {
	_, err := filepath.Rel(base, path)
	return err
}

func postMessageHandler(w http.ResponseWriter, r *http.Request) {
	box := mux.Vars(r)["box"]
	if box == "out" {
		postOutboundMessageHandler(w, r)
		return
	}

	srcPath := r.Header.Get("X-Pat-SourcePath")
	if srcPath == "" {
		http.Error(w, "Not implemented", http.StatusNotImplemented)
		return
	}

	srcPath = strings.TrimPrefix(srcPath, "/api/mailbox/")
	srcPath = filepath.Join(mbox.MBoxPath, srcPath+mailbox.Ext)

	// Check that we don't escape our mailbox path
	srcPath = filepath.Clean(srcPath)
	if err := isInPath(mbox.MBoxPath, srcPath); err != nil {
		log.Println("Malicious source path in move:", err)
		http.Error(w, err.Error(), http.StatusBadRequest)
		return
	}

	targetPath := filepath.Join(mbox.MBoxPath, box, filepath.Base(srcPath))

	if err := os.Rename(srcPath, targetPath); err != nil {
		log.Println("Could not move message:", err)
		http.Error(w, err.Error(), http.StatusBadRequest)
	} else {
		json.NewEncoder(w).Encode("OK")
	}
}

func postOutboundMessageHandler(w http.ResponseWriter, r *http.Request) {
	err := r.ParseMultipartForm(10 * (1024 ^ 2)) // 10Mb
	if err != nil {
		http.Error(w, err.Error(), http.StatusInternalServerError)
		return
	}
	m := r.MultipartForm

	msg := fbb.NewMessage(fbb.Private, fOptions.MyCall)

	// files
	files := m.File["files"]
	for _, f := range files {
		// For some unknown reason, we receive this empty unnamed file when no
		// attachment is provided. Prior to Go 1.10, this was filtered by
		// multipart.Reader.
		if isEmptyFormFile(f) {
			continue
		}

		if f.Filename == "" {
			http.Error(w, "Missing attachment name", http.StatusBadRequest)
			return
		}
		file, err := f.Open()
		if err != nil {
			http.Error(w, err.Error(), http.StatusInternalServerError)
			return
		}

		p, err := ioutil.ReadAll(file)
		file.Close()
		if err != nil {
			http.Error(w, err.Error(), http.StatusInternalServerError)
			return
		}

		if isImageMediaType(f.Filename, f.Header.Get("Content-Type")) {
			log.Printf("Auto converting '%s' [%s]...", f.Filename, f.Header.Get("Content-Type"))

			if converted, err := convertImage(bytes.NewReader(p)); err != nil {
				log.Printf("Error converting image: %s", err)
			} else {
				log.Printf("Done converting '%s'.", f.Filename)

				ext := path.Ext(f.Filename)
				f.Filename = f.Filename[:len(f.Filename)-len(ext)] + ".jpg"
				p = converted
			}
		}

		if err != nil {
			http.Error(w, err.Error(), http.StatusInternalServerError)
			return
		}
		msg.AddFile(fbb.NewFile(f.Filename, p))
	}

	formInstanceKey, err := r.Cookie("forminstance")
	if err == nil {
		xml := postedFormData[formInstanceKey.Value].MsgXml
		form := postedFormData[formInstanceKey.Value].TargetForm
		isReply := postedFormData[formInstanceKey.Value].IsReply
		msg.AddFile(fbb.NewFile(GetXmlAttachmentNameForForm(form, isReply), []byte(xml)))
	}

	// Other fields
	if v := m.Value["to"]; len(v) == 1 {
		addrs := strings.FieldsFunc(v[0], SplitFunc)
		msg.AddTo(addrs...)
	}
	if v := m.Value["cc"]; len(v) == 1 {
		addrs := strings.FieldsFunc(v[0], SplitFunc)
		msg.AddCc(addrs...)
	}
	if v := m.Value["subject"]; len(v) == 1 {
		msg.SetSubject(v[0])
	}
	if v := m.Value["body"]; len(v) == 1 {
		msg.SetBody(v[0])
	}
	if v := m.Value["p2ponly"]; len(v) == 1 && v[0] != "" {
		msg.Header.Set("X-P2POnly", "true")
	}
	if v := m.Value["date"]; len(v) == 1 {
		t, err := time.Parse(time.RFC3339, v[0])
		if err != nil {
			log.Printf("Unable to parse message date: %s", err)
			http.Error(w, err.Error(), http.StatusBadRequest)
			return
		}
		msg.SetDate(t)
	} else {
		log.Printf("Missing date value")
		http.Error(w, "Missing date value", http.StatusBadRequest)
		return
	}

	if err := msg.Validate(); err != nil {
		http.Error(w, "Validation error: "+err.Error(), http.StatusBadRequest)
		return
	}

	// Post to outbox
	if err := mbox.AddOut(msg); err != nil {
		log.Println(err)
		http.Error(w, err.Error(), http.StatusInternalServerError)
		return
	}

	w.WriteHeader(http.StatusCreated)
	var buf bytes.Buffer
	msg.Write(&buf)
	fmt.Fprintf(w, "Message posted (%.2f kB)", float64(buf.Len()/1024))
}

func wsHandler(w http.ResponseWriter, r *http.Request) {
	upgrader := websocket.Upgrader{
		ReadBufferSize:  1024,
		WriteBufferSize: 1024,
	}
	conn, err := upgrader.Upgrade(w, r, nil)
	if err != nil {
		log.Println(err)
		return
	}
	conn.WriteJSON(struct{ MyCall string }{fOptions.MyCall})
	websocketHub.Handle(conn)
}

func uiHandler(w http.ResponseWriter, r *http.Request) {
	data, err := Asset(path.Join("res", "tmpl", "index.html"))
	if err != nil {
		log.Fatal(err)
	}

	t := template.New("index.html") //create a new template
	t, err = t.Parse(string(data))
	if err != nil {
		log.Fatal(err)
	}

	tmplData := struct{ AppName, Version, Mycall string }{AppName, versionString(), fOptions.MyCall}

	err = t.Execute(w, tmplData)
	if err != nil {
		log.Fatal(err)
	}
}

func findAbsPathForTemplatePath(tmplPath string) (string, error) {
	absPathTemplate := filepath.Join(config.FormsPath, path.Clean(tmplPath))

	// now deal with cases where the html file name specified in the .txt file, has different caseness than the actual .html file on disk.
	absPathTemplateFolder := filepath.Dir(absPathTemplate)

	templateDir, err := os.Open(absPathTemplateFolder)
	if err != nil {
		return "", errors.New("can't read template folder")
	}
	defer templateDir.Close()

	fileNames, err := templateDir.Readdirnames(0)
	if err != nil {
		return "", errors.New("can't read template folder")
	}

	var retVal string
	for _, name := range fileNames {
		if strings.ToLower(filepath.Base(tmplPath)) == strings.ToLower(name) {
			retVal = filepath.Join(absPathTemplateFolder, name)
			break
		}
	}

	return retVal, nil
}

func getFormTemplate(w http.ResponseWriter, r *http.Request) {
	formPath := r.URL.Query().Get("formPath")
	if formPath == "" {
		http.Error(w, "formPath query param missing", http.StatusBadRequest)
		log.Printf("formPath query param missing %s %s", r.Method, r.URL.Path)
		return
	}

	absPathTemplate, err := findAbsPathForTemplatePath(formPath)
	if err != nil {
		http.Error(w, "find the full path for requested template "+formPath, http.StatusBadRequest)
		log.Printf("find the full path for requested template %s %s: %s", r.Method, r.URL.Path, "can't open template "+formPath)
		return
	}

	responseText, err := fillFormTemplate(absPathTemplate, "/api/form?"+r.URL.Query().Encode(), nil, make(map[string]string))
	if err != nil {
		http.Error(w, "can't open template "+formPath, http.StatusBadRequest)
		log.Printf("problem filling form template file %s %s: %s", r.Method, r.URL.Path, "can't open template "+formPath)
		return
	}

	_, err = io.WriteString(w, responseText)
	if err != nil {
		http.Error(w, err.Error(), http.StatusBadRequest)
		log.Printf("can't write form into response %s %s: %s", r.Method, r.URL.Path, err)
		return
	}
}

func fillFormTemplate(absPathTemplate string, formDestUrl string, placeholderRegEx *regexp.Regexp, formVars map[string]string) (string, error) {
	f, err := os.Open(absPathTemplate)
	if err != nil {
		return "", err
	}
	defer f.Close()

	retVal := ""
	now := time.Now()
	nowDateTime := now.Format("2006-01-02 15:04:05")
	nowDateTimeUTC := now.UTC().Format("2006-01-02 15:04:05Z")
	nowDate := now.Format("2006-01-02")
	nowTime := now.Format("15:04:05")
	nowDateUTC := now.UTC().Format("2006-01-02Z")
	nowTimeUTC := now.UTC().Format("15:04:05Z")
	udtg := strings.ToUpper(now.UTC().Format("021504Z Jan 2006"))

	scanner := bufio.NewScanner(f)
	for scanner.Scan() {
		l := scanner.Text()
		l = strings.Replace(l, "http://{FormServer}:{FormPort}", formDestUrl, -1)
		// some Canada BC forms don't use the {FormServer} placeholder, it's OK, can deal with it here
		l = strings.Replace(l, "http://localhost:8001", formDestUrl, -1)
		l = strings.Replace(l, "{MsgSender}", fOptions.MyCall, -1)
		l = strings.Replace(l, "{Callsign}", fOptions.MyCall, -1)
		l = strings.Replace(l, "{ProgramVersion}", "Pat "+versionStringShort(), -1)
		l = strings.Replace(l, "{DateTime}", nowDateTime, -1)
		l = strings.Replace(l, "{UDateTime}", nowDateTimeUTC, -1)
		l = strings.Replace(l, "{Date}", nowDate, -1)
		l = strings.Replace(l, "{UDate}", nowDateUTC, -1)
		l = strings.Replace(l, "{UDTG}", udtg, -1)
		l = strings.Replace(l, "{Time}", nowTime, -1)
		l = strings.Replace(l, "{UTime}", nowTimeUTC, -1)
		if placeholderRegEx != nil {
			l = fillPlaceholders(l, placeholderRegEx, formVars)
		}
		retVal += l + "\n"
	}
	return retVal, nil
}

func getStatus() Status {
	status := Status{
		ActiveListeners: []string{},
		Connected:       exchangeConn != nil,
		HTTPClients:     websocketHub.ClientAddrs(),
	}

	for _, tl := range listenHub.Active() {
		status.ActiveListeners = append(status.ActiveListeners, tl.Name())
	}
	sort.Strings(status.ActiveListeners)

	if exchangeConn != nil {
		addr := exchangeConn.RemoteAddr()
		status.RemoteAddr = fmt.Sprintf("%s:%s", addr.Network(), addr)
	}

	return status
}

func statusHandler(w http.ResponseWriter, req *http.Request) { json.NewEncoder(w).Encode(getStatus()) }

func positionHandler(w http.ResponseWriter, req *http.Request) {
	// Throw error if GPSd http endpoint is not enabled
	if !config.GPSd.EnableHTTP || config.GPSd.Addr == "" {
		http.Error(w, "GPSd not enabled or address not set in config file", http.StatusInternalServerError)
		return
	}

	host, _, _ := net.SplitHostPort(req.RemoteAddr)
	log.Printf("Location data from GPSd served to %s", host)

	conn, err := gpsd.Dial(config.GPSd.Addr)
	if err != nil {
		// do not pass error message to response as GPSd address might be leaked
		http.Error(w, "GPSd Dial failed", http.StatusInternalServerError)
		return
	}
	defer conn.Close()

	conn.Watch(true)

	pos, err := conn.NextPosTimeout(5 * time.Second)
	if err != nil {
		http.Error(w, "GPSd get next position failed: "+err.Error(), http.StatusInternalServerError)
		return
	}

	if config.GPSd.UseServerTime {
		pos.Time = time.Now()
	}

	json.NewEncoder(w).Encode(pos)
	return
}

func ConnectHandler(w http.ResponseWriter, req *http.Request) {
	connectStr := req.FormValue("url")

	nMsgs := mbox.InboxCount()

	if success := Connect(connectStr); !success {
		http.Error(w, "Session failure", http.StatusInternalServerError)
	}

	json.NewEncoder(w).Encode(struct {
		NumReceived int
	}{
		mbox.InboxCount() - nMsgs,
	})
}

func mailboxHandler(w http.ResponseWriter, r *http.Request) {
	box := mux.Vars(r)["box"]

	var messages []*fbb.Message
	var err error

	switch box {
	case "in":
		messages, err = mbox.Inbox()
	case "out":
		messages, err = mbox.Outbox()
	case "sent":
		messages, err = mbox.Sent()
	case "archive":
		messages, err = mbox.Archive()
	default:
		http.NotFound(w, r)
		return
	}

	if err != nil {
		http.Error(w, err.Error(), http.StatusInternalServerError)
		log.Println(err)
	}

	sort.Sort(sort.Reverse(fbb.ByDate(messages)))

	jsonSlice := make([]JSONMessage, len(messages))
	for i, msg := range messages {
		jsonSlice[i] = JSONMessage{Message: msg}
	}
	json.NewEncoder(w).Encode(jsonSlice)
	return
}

type JSONMessage struct {
	*fbb.Message
	inclBody bool
}

func (m JSONMessage) MarshalJSON() ([]byte, error) {

	msg := struct {
		MID      string
		Date     time.Time
		From     fbb.Address
		To       []fbb.Address
		Cc       []fbb.Address
		Subject  string
		Body     string
		BodyHTML string
		Files    []*fbb.File
		P2POnly  bool
		Unread   bool
	}{
		MID:     m.MID(),
		Date:    m.Date(),
		From:    m.From(),
		To:      m.To(),
		Cc:      m.Cc(),
		Subject: m.Subject(),
		Files:   m.Files(),
		P2POnly: m.Header.Get("X-P2POnly") == "true",
		Unread:  mailbox.IsUnread(m.Message),
	}

	if m.inclBody {
		msg.Body, _ = m.Body()
		unsafe := toHTML([]byte(msg.Body))
		msg.BodyHTML = string(bluemonday.UGCPolicy().SanitizeBytes(unsafe))
	}
	return json.Marshal(msg)
}

func messageDeleteHandler(w http.ResponseWriter, r *http.Request) {
	box, mid := mux.Vars(r)["box"], mux.Vars(r)["mid"]

	path := filepath.Clean(filepath.Join(mbox.MBoxPath, box, mid+mailbox.Ext))
	if err := isInPath(mbox.MBoxPath, path); err != nil {
		log.Println("Malicious source path in move:", err)
		http.Error(w, err.Error(), http.StatusBadRequest)
		return
	}

	err := os.Remove(path)
	if os.IsNotExist(err) {
		http.NotFound(w, r)
		return
	} else if err != nil {
		http.Error(w, err.Error(), http.StatusInternalServerError)
	}

	json.NewEncoder(w).Encode("OK")
}

func messageHandler(w http.ResponseWriter, r *http.Request) {
	box, mid := mux.Vars(r)["box"], mux.Vars(r)["mid"]
	msg, err := mailbox.OpenMessage(path.Join(mbox.MBoxPath, box, mid+mailbox.Ext))
	if os.IsNotExist(err) {
		http.NotFound(w, r)
		return
	} else if err != nil {
		log.Println(err)
		http.Error(w, err.Error(), http.StatusInternalServerError)
		return
	}

	json.NewEncoder(w).Encode(JSONMessage{msg, true})
}

func attachmentHandler(w http.ResponseWriter, r *http.Request) {
	// Attachments are potentially unsanitized HTML and/or javascript.
	// To avoid XSS, we enable the CSP sandbox directive so that these
	// attachments can't call other parts of the API (deny same origin).
	w.Header().Set("Content-Security-Policy", "sandbox allow-forms allow-modals allow-orientation-lock allow-pointer-lock allow-popups allow-popups-to-escape-sandbox allow-presentation allow-scripts")

	// no-store is needed for displaying and replying to Winlink form-based messages
	w.Header().Set("Cache-Control", "no-store")

	// Allow different sandboxed attachments to refer to each other.
	// This can be useful to provide rich HTML content as attachments,
	// without having to bundle it all up in one big file.
	w.Header().Set("Access-Control-Allow-Origin", "null")

	box, mid, attachment := mux.Vars(r)["box"], mux.Vars(r)["mid"], mux.Vars(r)["attachment"]
	composereply, _ := strconv.ParseBool(r.URL.Query().Get("composereply"))
	renderToHtml, _ := strconv.ParseBool(r.URL.Query().Get("rendertohtml"))

	msg, err := mailbox.OpenMessage(path.Join(mbox.MBoxPath, box, mid+mailbox.Ext))
	if os.IsNotExist(err) {
		http.NotFound(w, r)
		return
	} else if err != nil {
		log.Println(err)
		http.Error(w, err.Error(), http.StatusInternalServerError)
		return
	}

	// Find and write attachment
	var found bool
	for _, f := range msg.Files() {
		if f.Name() != attachment {
			continue
		}
		found = true

		if !renderToHtml {
			http.ServeContent(w, r, f.Name(), msg.Date(), bytes.NewReader(f.Data()))
			return
		}

		formRendered, err := renderForm(f.Data(), composereply)
		if err != nil {
			log.Println(err)
			http.Error(w, err.Error(), http.StatusInternalServerError)
			return
		}

		http.ServeContent(w, r, f.Name()+".html", msg.Date(), bytes.NewReader([]byte(formRendered)))
	}

	if !found {
		http.NotFound(w, r)
	}
}

func renderForm(contentData []byte, composereply bool) (string, error) {
	buf := bytes.NewBuffer(contentData)

	type Node struct {
		XMLName xml.Name
		Content []byte `xml:",innerxml"`
		Nodes   []Node `xml:",any"`
	}

	var n1 Node
	formParams := make(map[string]string)
	formVars := make(map[string]string)

	err := xml.NewDecoder(buf).Decode(&n1)
	if err != nil {
		return "", err
	}

	if n1.XMLName.Local != "RMS_Express_Form" {
		return "", errors.New("missing RMS_Express_Form tag in form XML")
	}
	for _, n2 := range n1.Nodes {
		switch n2.XMLName.Local {
		case "form_parameters":
			for _, n3 := range n2.Nodes {
				formParams[n3.XMLName.Local] = string(n3.Content)
			}
		case "variables":
			for _, n3 := range n2.Nodes {
				formVars[n3.XMLName.Local] = string(n3.Content)
			}
		}
	}
	if formParams["display_form"] == "" {
		return "", errors.New("missing display_form tag in form XML")
	}
	if composereply && formParams["reply_template"] == "" {
		return "", errors.New("missing reply_template tag in form XML for a reply message")
	}

	formFolder, err := buildFormFolder()
	if err != nil {
		return "", err
	}

	formToLoad := formParams["display_form"]
	if composereply {
		// we're authoring a reply
		formToLoad = formParams["reply_template"]
	}

	form, err := findFormFromURI(formToLoad, formFolder)
	if err != nil {
		return "", err
	}

	var formRelPath string
	if composereply {
		// authoring a form reply
		formRelPath = form.ReplyInitialURI
	} else if strings.HasSuffix(form.ReplyViewerURI, formParams["display_form"]) {
		//viewing a form reply
		formRelPath = form.ReplyViewerURI
	} else {
		// viewing a form
		formRelPath = form.ViewerURI
	}

	absPathTemplate, err := findAbsPathForTemplatePath(formRelPath)
	if err != nil {
		return "", err
	}

	retVal, err := fillFormTemplate(absPathTemplate, "/api/form?composereply=true&formPath="+formRelPath, regexp.MustCompile(`\{var\s+(\w+)\s*\}`), formVars)
	return retVal, err
}

// toHTML takes the given body and turns it into proper html with
// paragraphs, blockquote, and <br /> line breaks.
func toHTML(body []byte) []byte {
	buf := bytes.NewBuffer(body)
	var out bytes.Buffer

	fmt.Fprint(&out, "<p>")

	scanner := bufio.NewScanner(buf)

	var blockquote int
	for scanner.Scan() {
		line := scanner.Text()
		if len(line) == 0 {
			fmt.Fprint(&out, "</p><p>")
			continue
		}

		depth := blockquoteDepth(line)
		for depth != blockquote {
			if depth > blockquote {
				fmt.Fprintf(&out, "</p><blockquote><p>")
				blockquote++
			} else {
				fmt.Fprintf(&out, "</p></blockquote><p>")
				blockquote--
			}
		}
		line = line[depth:]

		line = htmlEncode(line)
		line = linkify(line)

		fmt.Fprint(&out, line+"\n")
	}

	for ; blockquote > 0; blockquote-- {
		fmt.Fprintf(&out, "</p></blockquote>")
	}

	fmt.Fprint(&out, "</p>")
	return out.Bytes()
}

// blcokquoteDepth counts the number of '>' at the beginning of the string.
func blockquoteDepth(str string) (n int) {
	for _, c := range str {
		if c != '>' {
			break
		}
		n++
	}
	return
}

// htmlEncode encodes html characters
func htmlEncode(str string) string {
	str = strings.Replace(str, ">", "&gt;", -1)
	str = strings.Replace(str, "<", "&lt;", -1)
	return str
}

// linkify detects url's in the given string and adds <a href tag.
//
// It is recursive.
func linkify(str string) string {
	start := strings.Index(str, "http")

	var needScheme bool
	if start < 0 {
		start = strings.Index(str, "www.")
		needScheme = true
	}

	if start < 0 {
		return str
	}

	end := strings.IndexAny(str[start:], " ,()[]")
	if end < 0 {
		end = len(str)
	} else {
		end += start
	}

	link := str[start:end]
	if needScheme {
		link = "http://" + link
	}

	return fmt.Sprintf(`%s<a href='%s' target='_blank'>%s</a>%s`, str[:start], link, str[start:end], linkify(str[end:]))
}<|MERGE_RESOLUTION|>--- conflicted
+++ resolved
@@ -310,16 +310,12 @@
 	}
 
 	formInstanceKey, err := r.Cookie("forminstance")
-	if err != nil {
+	if err != nil { 
 		http.Error(w, err.Error(), http.StatusBadRequest)
 		log.Printf("missing cookie %s %s", formPath, r.URL)
 		return
 	}
-<<<<<<< HEAD
 	formData := FormData {
-=======
-	formData =: FormData {
->>>>>>> 99968938
 		IsReply: composereply,
 		TargetForm: form,
 		Fields: make(map[string]string),
