--- conflicted
+++ resolved
@@ -149,8 +149,6 @@
 	json.NewEncoder(w).Encode(config.ConnectAliases)
 }
 
-<<<<<<< HEAD
-=======
 func (f Form) MatchesName(nameToMatch string) bool {
 	return f.InitialURI == nameToMatch ||
 		f.InitialURI == nameToMatch+".html" ||
@@ -173,7 +171,6 @@
 		strings.Contains(f.TxtFileURI, partialName)
 }
 
->>>>>>> 977c59e5
 func buildFormFolder() (FormFolder, error) {
 	formFolder, err := innerRecursiveBuildFormFolder(config.FormsPath)
 	formFolder.Version = getFormsVersion(config.FormsPath)
@@ -181,10 +178,6 @@
 }
 
 func innerRecursiveBuildFormFolder(rootPath string) (FormFolder, error) {
-<<<<<<< HEAD
-
-=======
->>>>>>> 977c59e5
 	rootFile, err := os.Open(rootPath)
 	if err != nil {
 		return FormFolder{}, err
@@ -212,13 +205,7 @@
 	formCnt := 0
 	for _, info := range infos {
 		if info.IsDir() {
-<<<<<<< HEAD
-			folderCnt++
-			retVal.Folders = foldersArr[0:folderCnt]
-			retVal.Folders[folderCnt-1], err = innerRecursiveBuildFormFolder(path.Join(rootPath, info.Name()))
-=======
 			subfolder, err := innerRecursiveBuildFormFolder(path.Join(rootPath, info.Name()))
->>>>>>> 977c59e5
 			if err != nil {
 				return retVal, err
 			}
@@ -324,7 +311,7 @@
 	}
 
 	formInstanceKey, err := r.Cookie("forminstance")
-	if err != nil { 
+	if err != nil {
 		http.Error(w, err.Error(), http.StatusBadRequest)
 		log.Printf("missing cookie %s %s", formPath, r.URL)
 		return
