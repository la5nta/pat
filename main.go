--- conflicted
+++ resolved
@@ -794,34 +794,6 @@
 
 func getFormsVersion(templatePath string) string {
 	// walking up the path to find a version file.
-<<<<<<< HEAD
-	// Winlink's Standard_Forms.zip include it in its root.
-	dir := templatePath
-	if strings.HasSuffix(templatePath, ".txt") {
-		dir = filepath.Dir(templatePath)
-	}
-	verFilePath := ""
-	var verFile *os.File
-	for {
-		verFilePath = path.Join(dir, "Standard_Forms_Version.dat")
-		fd, verFileErr := os.Open(verFilePath)
-		if dir == "." ||
-			dir == ".." ||
-			strings.HasSuffix(dir, string(os.PathSeparator)) ||
-			verFileErr == nil ||
-			fd != nil {
-			verFile = fd
-			break
-		}
-		dir = filepath.Dir(dir) // going up by one
-	}
-	if verFile != nil {
-		scanner := bufio.NewScanner(verFile)
-		if scanner.Scan() {
-			verFile.Close()
-			return scanner.Text()
-		}
-=======
 	// Winlink's Standard_Forms.zip includes it in its root.
 	dir := templatePath
 	if filepath.Ext(templatePath) == ".txt" {
@@ -847,13 +819,10 @@
 
 	if verFile != nil {
 		return readFileFirstLine(verFile)
->>>>>>> ce6b7874
 	}
 	return "unknown"
 }
 
-<<<<<<< HEAD
-=======
 func readFileFirstLine(f *os.File) string {
 	scanner := bufio.NewScanner(f)
 	if scanner.Scan() {
@@ -862,7 +831,6 @@
 	return ""
 }
 
->>>>>>> ce6b7874
 func composeFormReport(args []string) {
 	var tmplPathArg string
 
@@ -930,11 +898,7 @@
 	}
 	attachmentName = strings.TrimSuffix(attachmentName, filepath.Ext(attachmentName))
 	attachmentName = "RMS_Express_Form_" + attachmentName + ".xml"
-<<<<<<< HEAD
 	if len(attachmentName) > 255 {
-=======
-	if len(attachmentName) > 50 {
->>>>>>> ce6b7874
 		attachmentName = strings.TrimPrefix(attachmentName, "RMS_Express_Form_")
 	}
 	return attachmentName
@@ -956,11 +920,7 @@
 		return "", "", "", err
 	}
 
-<<<<<<< HEAD
 	placeholderRegEx := regexp.MustCompile(`<[vV][aA][rR]\s+(\w+)\s*>`)
-=======
-	placeholderRegEx := regexp.MustCompile(`<var\s+(\w+)\s*>`)
->>>>>>> ce6b7874
 	scanner := bufio.NewScanner(infile)
 	msgBody := ""
 	msgSubject := ""
@@ -1001,7 +961,6 @@
 	}
 	infile.Close()
 
-<<<<<<< HEAD
 	if isreply {
 		varMap["msgisreply"] = "True"
 	} else {
@@ -1019,8 +978,6 @@
 	varMap["msgisacknowledgement"] = "False"
 	varMap["msgseqnum"] = "0"
 
-=======
->>>>>>> ce6b7874
 	formVarsAsXml := ""
 	for varKey, varVal := range varMap {
 		formVarsAsXml += fmt.Sprintf("    <%s>%s</%s>\n", XmlEscape(varKey), XmlEscape(varVal), XmlEscape(varKey))
