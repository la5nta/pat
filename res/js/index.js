var wsURL = "";
var posId = 0;
var connectAliases;
var mycall = "";
var formsCatalog;

var statusDiv;
var statusPos = $('#pos_status');

function initFrontend(ws_url)
{
	wsURL = ws_url;

	$( document ).ready(function() {

		initStatusModal();

		// Setup actions
		$('#connect_btn').click(connect);
		$('#connectForm input').keypress(function (e) {
			if (e.which == 13) {
				connect();
				return false;
			}
		});
		$('#connectForm input').keyup(function (e) {
			onConnectInputChange();
		});
		$('#pos_btn').click(postPosition);

		// Setup composer
		initComposeModal();

		// Setup folder navigation
		$('#inbox_tab').click(function(evt){ displayFolder("in") });
		$('#outbox_tab').click(function(evt){ displayFolder("out") });
		$('#sent_tab').click(function(evt){ displayFolder("sent") });
		$('#archive_tab').click(function(evt){ displayFolder("archive") });
		$('.navbar a').click(function(e) {
			var $this = $(this);
			if (!$this.hasClass('dropdown-toggle')) {
				$('.navbar a.active').removeClass('active');
				if (!$this.hasClass('active')) {
					$this.addClass('active');
				}
			}
			e.preventDefault();
		});

		$('#posModal').on('shown.bs.modal', function (e) {
			$.ajax({
				url: '/api/current_gps_position',
				dataType: 'json',
				beforeSend: function(){
					statusPos.html("Checking if GPS device is available");
				},
				success: function(gpsData){
					statusPos.html("GPS position received");

					statusPos.html("<strong>Waiting for position form GPS device...</strong>");
					updatePositionGPS(gpsData);
				},
				error: function( jqXHR, textStatus, errorThrown ){
					statusPos.html("GPS device not available!");

					if (navigator.geolocation) {
						statusPos.html("<strong>Waiting for position (geolocation)...</strong>");
						var options = { enableHighAccuracy: true, maximumAge: 0 };
						posId = navigator.geolocation.watchPosition(updatePositionGeolocation, handleGeolocationError, options);
					} else {
						statusPos.html("Geolocation is not supported by this browser.");
					}
				}
			});
		});

		$('#posModal').on('hidden.bs.modal', function (e) {
			if (navigator.geolocation) {
				navigator.geolocation.clearWatch(posId);
			}
		});

		initConnectModal();

		initConsole();
		displayFolder("in");

		initNotifications();
		initForms();
	});
}

function initNotifications() {
	if( !isNotificationsSupported() ){
		statusDiv.find('#notifications_error').find('.card-text').html('Not supported by this browser.');
		return
	}
	Notification.requestPermission(function(permission) {
		if( permission === "granted" ){
			showGUIStatus(statusDiv.find('#notifications_error'), false)
		} else if (isInsecureOrigin()) {
			// There is no way of knowing for sure if the permission was denied by the user
			// or prohibited because of insecure origin (Chrome). This is just a lucky guess.
			appendInsecureOriginWarning(statusDiv.find('#notifications_error'))
		}
	});
}

function isNotificationsSupported() {
    if( !window.Notification || !Notification.requestPermission )
        return false;

    if( Notification.permission === 'granted' )
	return true;

    // Chrome on Android support notifications only in the context of a Service worker.
    // This is a hack to detect this case, so we can avoid asking for a pointless permission.
    try {
        new Notification('');
    } catch (e) {
        if (e.name == 'TypeError')
            return false;
    }
    return true;
}

var cancelCloseTimer = false
function updateProgress(p) {
	cancelCloseTimer=!p.done

	if( p.receiving || p.sending ){
		percent=Math.ceil(p.bytes_transferred*100 / p.bytes_total);
		op = p.receiving ? "Receiving" : "Sending";
		text = op + " " + p.mid + " (" + p.bytes_total + " bytes)"
		if( p.subject ){
			text += " - " + htmlEscape(p.subject)
		}
		$('#navbar_progress .progress-bar').css("width", percent + "%").text(text + " " + percent + "%");
	}

	if( !$('#navbar_progress').hasClass("d-none") && p.done ){
		window.setTimeout(function() {
			if (!cancelCloseTimer) {
				$('#navbar_progress').addClass("d-none");
			}
		}, 3000);
	} else if( (p.receiving || p.sending) && !p.done ){
		$('#navbar_progress').removeClass("d-none");
	}
}

function initStatusModal() {
	statusDiv = $('#statusModal');
	showGUIStatus($('#websocket_error'), true);
	showGUIStatus($('#notifications_error'), true);

	$('.navbar-brand').click(function(e){ $('#statusModal').modal('toggle'); })
}

function onFormLaunching() {
	$('#selectForm').modal('hide')
	startPollingFormData()
}

function startPollingFormData() {
	setCookie("forminstance", Math.floor(Math.random() * 1000000000), 1);
	pollFormData()
}

function forgetFormData() {
	window.clearTimeout(pollTimer)
	deleteCookie("forminstance");
}

var pollTimer;

function pollFormData() {
	$.get(
		'api/form',
		{},
		function(data) {
//			console.log(data)
			if ($('#composer').hasClass('show') && (!data.target_form || !data.target_form.name)) {
				pollTimer = window.setTimeout(pollFormData, 1000)
			} else {
//				console.log("done polling")
				if ($('#composer').hasClass('show') && data.target_form && data.target_form.name) {
					writeFormDataToComposer(data)
				}
			}
		},
		'json'
	)
}

function writeFormDataToComposer(data) {
	if (data.target_form) {
		$('#msg_body').val(data.msg_body)
		if (data.msg_subject) {
			// in case of composing a form-based reply we keep the 'Re: ...' subject line
			$('#msg_subject').val(data.msg_subject)
		}
	}
}

function initComposeModal() {
	$('#compose_btn').click(function(evt){ $('#composer').modal('toggle'); });
	var tokenfieldConfig = {
		delimiter: [',',';',' '], // Must be in sync with SplitFunc (utils.go)
		inputType: 'email',
		createTokensOnBlur: true,
	};
	$('#msg_to').tokenfield(tokenfieldConfig);
	$('#msg_cc').tokenfield(tokenfieldConfig);
	$('#composer').on('change', '.btn-file :file', previewAttachmentFiles);
	$('#composer').on('hidden.bs.modal', forgetFormData);

	$('#composer_error').hide();

	$('#compose_cancel').click(function(evt){
		closeComposer(true);
	});

	$('#composer_form').submit(function(e) {
		var form = $('#composer_form');
		var d = new Date().toJSON();
		$("#msg_form_date").remove();
		form.append('<input id="msg_form_date" type="hidden" name="date" value="' + d + '" />');

		// Set some defaults that makes the message pass validation (as Winlink Express does)
		if( $('#msg_body').val().length == 0 ){
			$('#msg_body').val('<No message body>');
		}
		if( $('#msg_subject').val().length == 0 ){
			$('#msg_subject').val('<No subject>');
		}

		$.ajax({
			url: "/api/mailbox/out",
			method: "POST",
			data: new FormData(form[0]),
			processData: false,
			contentType: false,
			success: function(result) {
				$('#composer').modal('hide');
				closeComposer(true);
				alert(result);
			},
			error: function(error) {
				$('#composer_error').html(error.responseText);
				$('#composer_error').show();
			},
		});
		e.preventDefault();
	});
}

function initForms() {
	$.getJSON("/api/formcatalog")
		.done(function(data){initFormSelect(data)})
		.fail(function(data){initFormSelect(null)})
		;
}

function initFormSelect(data){
	formsCatalog = data;
	if (data
		&& data.path
		&& data.path != ""
		&& data.path != "."
		&& (data.folders && data.folders.length > 0 || data.forms && data.forms.length > 0)
	) {
		$('#formsVersion').html('<span>(ver <a href="http://www.winlink.org/content/all_standard_templates_folders_one_zip_self_extracting_winlink_express_ver_12142016">'+data.version+'</a>)</span>');
		$('#formsRootFolderName').text(data.path);
		appendFormFolder('formFolderRoot', data);
	}
	else {
		$('#formsRootFolderName').text('missing forms_path in Pat config');
		$(`#formFolderRoot`).append(`
			<h6>Form templates not configured correctly</h6>
			<ul>
				<li>Download templates from <a href="http://www.winlink.org/content/all_standard_templates_folders_one_zip_self_extracting_winlink_express_ver_12142016">Winlink.org</a></li>
				<li>Unzip the Standard_Forms archive</li>
				<li>Use 'pat configure' to point to the template folder. E.g. "forms_path": "/Users/walter/.wl2k/Standard_Forms"</li>
			</ul>
			`);
	}
}

function setCookie(cname, cvalue, exdays) {
  var d = new Date();
  d.setTime(d.getTime() + (exdays*24*60*60*1000));
  var expires = "expires="+ d.toUTCString();
  document.cookie = cname + "=" + cvalue + ";" + expires + ";path=/";
}

function deleteCookie(cname) {
  document.cookie = cname + "=; expires=Thu, 01 Jan 1970 00:00:00 UTC; path=/;";
}

function appendFormFolder(rootId, data) {
	if (data.folders && data.folders.length > 0 && data.form_count > 0) {
		var rootAcc = `${rootId}Acc`
		$(`#${rootId}`).append(`
			<div class="accordion" id="${rootAcc}">
			</div>
			`);
		data.folders.forEach(function (folder) {
			if (folder.form_count > 0) {
				var folderNameId = rootId + folder.name.replace( /\s/g, "_" );
				var cardBodyId = folderNameId+"Body";
				var card =
				`
				<div class="card">
					<div class="card-header d-flex">
						<button class="btn btn-secondary flex-fill" type="button" data-toggle="collapse" data-target="#${folderNameId}">
							${folder.name}
						</button>
					</div>
					<div id="${folderNameId}" class="collapse" data-parent="#${rootAcc}">
						<div class="card-body" id=${cardBodyId}>
						</div>
					</div>
				</div>
				`
				$(`#${rootAcc}`).append(card)
				appendFormFolder(`${cardBodyId}`, folder)
				if (folder.forms && folder.forms.length > 0){
					var cardBodyFormsId = `${cardBodyId}Forms`
					$(`#${cardBodyId}`).append( `<div id="${cardBodyFormsId}" class="list-group"></div>` )
					folder.forms.forEach((form) => {
						var pathEncoded = encodeURIComponent(form.initial_uri)
						$(`#${cardBodyFormsId}`).append(`<a href="/api/forms?formPath=${pathEncoded}" target="_blank" class="list-group-item list-group-item-action list-group-item-light" onclick="onFormLaunching();">${form.name}</a>`)
					});
				}
			}
		});
	}
}

function initConnectModal() {
	$('#freqInput').change(onConnectInputChange);
	$('#radioOnlyInput').change(onConnectInputChange);
	$('#addrInput').change(onConnectInputChange);
	$('#targetInput').change(onConnectInputChange);

	$('#transportSelect').change(function() {
		refreshExtraInputGroups();
		onConnectInputChange();
	});
	refreshExtraInputGroups();

	updateConnectAliases();
}

function updateConnectAliases() {
	$.getJSON("/api/connect_aliases", function(data){
		connectAliases = data;

		var select = $('#aliasSelect');
		Object.keys(data).forEach(function (key) {
			select.append(new Option(key));
		});

		select.change(function() {
			$('#aliasSelect option:selected').each(function() {
				var alias = $(this).text();
				var url = connectAliases[$(this).text()];
				setConnectValues(url);
				select.val('');
				select.selectpicker('refresh');
			});
		});
		select.selectpicker('refresh');
	});
}

function setConnectValues(url) {
	url=URI(url.toString());

	$('#transportSelect').val(url.protocol());
	$('#transportSelect').selectpicker('refresh');
	refreshExtraInputGroups();

	$('#targetInput').val(url.path().substr(1));

	var query = url.search(true);

	if(url.hasQuery("freq")) {
		$('#freqInput').val(query["freq"])
	} else {
		$('#freqInput').val('');
	}

	if(url.hasQuery("radio_only")) {
		$('#radioOnlyInput')[0].checked = query["radio_only"];
	} else {
		$('#radioOnlyInput')[0].checked = false
	}

	var usri = ""
	if(url.username()) {
		usri += url.username()
	}
	if(url.password()) {
		usri += ":" + url.password()
	}
	if(usri != "") {
		usri += "@"
	}
	$('#addrInput').val(usri + url.host());

	onConnectInputChange();
}

function getConnectURL() {
	var url = $('#transportSelect').val() + "://" + $('#addrInput').val() + "/" + $('#targetInput').val();

	params = "";

	if($('#freqInput').val()) {
		params += "&freq=" + $('#freqInput').val();
	}
	if($('#radioOnlyInput').is(':checked')) {
		params += "&radio_only=true";
	}

	if(params) {
		url += params.replace("&", "?");
	}

	return url;
}

function onConnectInputChange() {
	$('#connectURLPreview').empty().append(getConnectURL());
}

function refreshExtraInputGroups() {
	var transport = $('#transportSelect').val();
	if(transport == "telnet") {
		$('#freqInputDiv').hide();
		$('#freqInput').val('');
		$('#addrInputDiv').show();
	} else {
		$('#addrInputDiv').hide();
		$('#addrInput').val('');
		$('#freqInputDiv').show();
	}

	if(transport == "ax25" || transport == "serial-tnc") {
		$('#radioOnlyInput')[0].checked = false;
		$('#radioOnlyInputDiv').hide();
	} else {
		$('#radioOnlyInputDiv').show();
	}
}

function handleGeolocationError(error) {
	if(error.message.search("insecure origin") > 0 || isInsecureOrigin()) {
		appendInsecureOriginWarning(statusDiv.find('#geolocation_error'))
	}
	showGUIStatus(statusDiv.find('#geolocation_error'), true)
	statusPos.html("Geolocation unavailable.");
}

function updatePositionGeolocation(pos) {
	var d = new Date(pos.timestamp);
	statusPos.html("Last position update " + dateFormat(d) + "...");
	$('#pos_lat').val(pos.coords.latitude);
	$('#pos_long').val(pos.coords.longitude);
	$('#pos_ts').val(pos.timestamp);
}

function updatePositionGPS(pos) {
	var d = new Date(pos.Time);
	statusPos.html("Last position update " + dateFormat(d) + "...");
	$('#pos_lat').val(pos.Lat);
	$('#pos_long').val(pos.Lon);
	$('#pos_ts').val(d.getTime());
}

function postPosition() {
	var pos = {
		lat:  parseFloat($('#pos_lat').val()),
		lon: parseFloat($('#pos_long').val()),
		comment:   $('#pos_comment').val(),
		date: new Date(parseInt($('#pos_ts').val())),
	};

	$.ajax("/api/posreport", {
		data : JSON.stringify(pos),
		contentType : 'application/json',
		type : 'POST',
		success: function(resp) {
			$('#posModal').modal('toggle');
			alert(resp);
		},
		error: function(xhr, st, resp) {
			alert(resp + ": " + xhr.responseText);
		},
	});
}

function previewAttachmentFiles() {
	var files = $(this).get(0).files;
	attachments = $('#composer_attachments');
	attachments.empty();
	for (var i = 0; i < files.length; i++) {
		file = files.item(i);

		if(isImageSuffix(file.name)){
			var reader = new FileReader();
			reader.onload = function(e) {
				attachments.append(
					'<div class="col-xs-6 col-md-3"><a href="#" class="btn btn-light btn-sm"><span class="fas fa-paperclip"></span> ' +
					(file.size/1024).toFixed(2) + 'kB' +
					'<img class="img-fluid img-thumbnail" src="'+ e.target.result + '" alt="' + file.name + '">' +
					'</a></div>'
				);
			}
			reader.readAsDataURL(file);
		} else {
			attachments.append(
				'<div class="col-xs-6 col-md-3"><a href="#" class="btn btn-light btn-sm"><span class="fas fa-paperclip"></span> ' +
				file.name + '<br />(' + (file.size/1024).toFixed(2) + 'kB)' +
				'</a></div>'
			);
		}
	};
}

function notify(data)
{
	var options = {
		body: data.body,
		icon: '/res/images/pat_logo.png',
	}
	var n = new Notification(data.title, options);
}

function alert(msg)
{
	var div = $('#navbar_status');
	div.empty();
	div.append('<span class="navbar-text status-text">' + msg + '</span>');
	div.show();
	window.setTimeout(function() { div.fadeOut(500); }, 5000);
}

function updateStatus(data)
{
	var st = $('#status_text');
	st.empty();

	if(data.connected){
		st.append("Connected " + data.remote_addr + "");
	} else if(data.active_listeners.length > 0){
		st.append("<i>Listening " + data.active_listeners + "</i>");
	} else {
		st.append("<i>Idle</i>");
	}

	var n = data.http_clients.length;
	statusDiv.find('#webserver_info').find('.card-text').html(n + (n == 1 ? ' client ' : ' clients ') + 'connected.');
}

function closeComposer(clear)
{
	if(clear){
		$('#composer_error').val('').hide();
		$('#msg_body').val('')
		$('#msg_subject').val('')
		$('#msg_to').tokenfield('setTokens', '')
		$('#msg_cc').tokenfield('setTokens', '')
		$('#composer_form')[0].reset();

		// Attachment previews
		$('#composer_attachments').empty();

		// Attachment input field
		var attachments = $('#msg_attachments_input');
		attachments.replaceWith(attachments = attachments.clone(true));
	}
	$('#composer').modal('hide');
}

function connect(evt)
{
	url = getConnectURL()
	$('#connectModal').modal('hide');

	$.getJSON("/api/connect?url=" + url, function(data){
		if( data.NumReceived == 0 ){
			window.setTimeout(function() { alert("No new messages."); }, 1000);
		}
	}).fail(function() {
		alert("Connect failed. See console for detailed information.");
	});
}

function updateGUIStatus()
{
	var color = "success";
	statusDiv.find('.bg-info').not('.d-none').not('.ignore-status').each(function(i) {
		color = "info";
	});
	statusDiv.find('.bg-warning').not('.d-none').not('.ignore-status').each(function(i) {
		color = "warning";
	});
	statusDiv.find('.bg-danger').not('.d-none').not('.ignore-status').each(function(i) {
		color = "danger";
	});
	$('#gui_status_light').removeClass (function (index, className) {
		return (className.match (/(^|\s)btn-\S+/g) || []).join(' ');
	}).addClass('btn-' + color);
	if(color == "success") {
		statusDiv.find('#no_error').removeClass('d-none');
	} else {
		statusDiv.find('#no_error').addClass('d-none');
	}
}

function isInsecureOrigin()
{
	if(hasOwnProperty.call(window, 'isSecureContext')){ return !window.isSecureContext }
	if(window.location.protocol == 'https:'){ return false }
	if(window.location.protocol == 'file:'){ return false }
	if(location.hostname === "localhost" || location.hostname.startsWith("127.0")){ return false }
	return true
}

function appendInsecureOriginWarning(e)
{
	e.removeClass('bg-info').addClass('bg-warning')
	e.find('.card-text').append('<p>Ensure the <a href="https://github.com/la5nta/pat/wiki/The-web-GUI#powerful-features">secure origin criteria for Powerful Features</a> are met.</p>')
	updateGUIStatus()
}

function showGUIStatus(e, show)
{
	show ? e.removeClass('d-none') : e.addClass('d-none');
	updateGUIStatus();
}

var ws;

function initConsole()
{
	if("WebSocket" in window){
		ws = new WebSocket(wsURL);
		ws.onopen    = function(evt) {
			showGUIStatus(statusDiv.find('#websocket_error'), false);
			showGUIStatus(statusDiv.find('#webserver_info'), true);
			$('#console').empty();
		};
		ws.onmessage = function(evt) {
			var msg = JSON.parse(evt.data);
			if(msg.MyCall) {
				mycall = msg.MyCall
			}
			if(msg.Notification) {
				notify(msg.Notification)
			}
			if(msg.LogLine) {
				updateConsole(msg.LogLine + "\n");
			}
			if(msg.UpdateMailbox) {
				displayFolder(currentFolder);
			}
			if(msg.Status) {
				updateStatus(msg.Status)
			}
			if(msg.Progress) {
				updateProgress(msg.Progress)
			}
			if(msg.Prompt) {
				processPromptQuery(msg.Prompt)
			}
			if(msg.PromptAbort) {
				$('#promptModal').modal('hide');
			}
		};
		ws.onclose   = function(evt) {
			showGUIStatus(statusDiv.find('#websocket_error'), true)
			showGUIStatus(statusDiv.find('#webserver_info'), false)
			window.setTimeout(function() { initConsole(); }, 1000);
		};
	} else {
		// The browser doesn't support WebSocket
		wsError = true;
		alert("Websocket not supported by your browser, please upgrade your browser.");
	}
}

function processPromptQuery(p)
{
	console.log(p)

	if(p.kind != "password"){
		console.log("Ignoring unsupported prompt of kind: " + p.kind)
		return;
	}

	$('#promptID').val(p.id);
	$('#promptResponseValue').val('');
	$('#promptMessage').text(p.message)
	$('#promptModal').modal('show');
}

function postPromptResponse()
{
	var id = $('#promptID').val();
	var value = $('#promptResponseValue').val();
	$('#promptModal').modal('hide');
	ws.send(JSON.stringify({
		prompt_response: {
			id:    id,
			value: value,
		},
	}));
}

function updateConsole(msg)
{
	var pre = $('#console')
	pre.append('<span class="terminal">' + msg + '</span>');
	pre.scrollTop( pre.prop("scrollHeight") );
}

const getCellValue = (tr, idx) => tr.children[idx].innerText || tr.children[idx].textContent;

const comparer = (idx, asc) => (a, b) => ((v1, v2) =>
		v1 !== '' && v2 !== '' && !isNaN(v1) && !isNaN(v2) ? v1 - v2 : v1.toString().localeCompare(v2)
)(getCellValue(asc ? a : b, idx), getCellValue(asc ? b : a, idx));

var currentFolder;
function displayFolder(dir) {
	currentFolder = dir;

	var is_from = (dir == "in" || dir == "archive");

	var table = $('#folder table');
	table.empty();
	table.append(
		  "<thead><tr><th></th><th>Subject</th>"
		+ "<th>" + (is_from ? "From" : "To") + "</th>"
		+ (is_from ? "" : "<th>P2P</th>")
		+ "<th>Date</th><th>Message ID</th></tr></thead><tbody></tbody>");

	var tbody = $('#folder table tbody');

	$.getJSON("/api/mailbox/" + dir, function(data){
		for(var i = 0; i < data.length; i++){
			var msg = data[i];

			//TODO: Cleanup (Sorry about this...)
			var html = '<tr id="' + msg.MID + '" class="active' + (msg.Unread ? ' strong' : '') + '"><td>';
			if(msg.Files.length > 0){
				html += '<span class="glyphicon glyphicon-paperclip"></span>';
			}
			html += '</td><td>' + htmlEscape(msg.Subject) + "</td><td>";
			if( !is_from && !msg.To ){
				html += '';
			} else if( is_from ) {
				html += msg.From.Addr;
			} else if( msg.To.length == 1 ){
				html += msg.To[0].Addr;
			} else if( msg.To.length > 1 ){
				html += msg.To[0].Addr + "...";
			}
			html += '</td>'
			html += (is_from ? '' : '<td>' + (msg.P2POnly ? '<span class="glyphicon glyphicon-ok"></span>' : '') + '</td>')
			html += '<td>' + msg.Date + '</td><td>' + msg.MID + '</td></tr>';

			var elem = $(html)
			tbody.append(elem);
			elem.click(function(evt){
				displayMessage($(this));
			});
		}
	});
	// Adapted from https://stackoverflow.com/a/49041392
	document.querySelectorAll('th').forEach(th => th.addEventListener('click', (() => {
		const table = th.closest('table');
		const tbody = table.querySelector('tbody');
		Array.from(tbody.querySelectorAll('tr'))
			.sort(comparer(Array.from(th.parentNode.children).indexOf(th), this.asc = !this.asc))
			.forEach(tr => tbody.appendChild(tr));
		const previousTh = table.querySelector('th.sorted');
		if (previousTh != null) {
			previousTh.classList.remove('sorted');
		}
		th.classList.add('sorted');
	})));
}

function displayMessage(elem) {
	var mid = elem.attr('ID');
	var msg_url = "/api/mailbox/" + currentFolder + "/" + mid;

	$.getJSON(msg_url, function(data){
		elem.attr('class', 'info');

		var view = $('#message_view');
		view.find('#subject').text(data.Subject);
		view.find('#headers').empty();
		view.find('#headers').append('Date: ' + data.Date + '<br />');
		view.find('#headers').append('From: ' + data.From.Addr + '<br />');
		view.find('#headers').append('To: ');
		for(var i = 0; data.To && i < data.To.length; i++){
			view.find('#headers').append('<el>' + data.To[i].Addr + '</el>' + (data.To.length-1 > i ? ', ' : ''));
		}
		if(data.P2POnly){
			view.find('#headers').append(' (<strong>P2P only</strong>)');
		}

		if(data.Cc){
			view.find('#headers').append('<br />Cc: ');
			for(var i = 0; i < data.Cc.length; i++){
				view.find('#headers').append('<el>' + data.Cc[i].Addr + '</el>' + (data.Cc.length-1 > i ? ', ' : ''));
			}
		}

		view.find('#body').html(data.BodyHTML);

		var attachments = view.find('#attachments');
		attachments.empty();
		if(!data.Files){
			attachments.hide();
		} else {
			attachments.show();
		}
		for(var i = 0; data.Files && i < data.Files.length; i++){
			var file = data.Files[i];
			var formName = formXmlToFormName(file.Name);
			var renderToHtml = "false"
			if (formName) {
				renderToHtml = "true"
			}
			var attachUrl = msg_url + "/" + file.Name + '?rendertohtml=' + renderToHtml + '&avoidcache=' + Math.floor(Math.random() * 1E9)

<<<<<<< HEAD
=======
			var attachUrl = msg_url + "/" + file.Name + '?rendertohtml=true'
>>>>>>> 977c59e5
			if(isImageSuffix(file.Name)) {
				attachments.append(
					'<div class="col-xs-6 col-md-3"><a target="_blank" href="' + attachUrl + '" class="btn btn-light btn-sm"><span class="fas fa-paperclip"></span> ' +
					(file.Size/1024).toFixed(2) + 'kB' +
					'<img class="img-fluid img-thumbnail" src="' + attachUrl + '" alt="' + file.Name + '">' +
					'</a></div>'
				);
			} else if(formName) {
				attachments.append(
					'<div class="col-xs-6 col-md-3"><a target="_blank" href="' + attachUrl + '" class="btn btn-light btn-sm"><span class="fas fa-edit"></span> ' +
					formName + '</a></div>'
				);
			} else {
				attachments.append(
					'<div class="col-xs-6 col-md-3"><a target="_blank" href="' + attachUrl + '" class="btn btn-light btn-sm"><span class="fas fa-paperclip"></span> ' +
					file.Name + '<br />(' + (file.Size/1024).toFixed(2) + 'kB)' +
					'</a></div>'
				);
			}
		}
		$('#reply_btn').off('click');
		$('#reply_btn').click(function(evt){
			$('#message_view').modal('hide');

			$('#msg_to').tokenfield('setTokens', [data.From.Addr]);
			$('#msg_cc').tokenfield('setTokens', replyCarbonCopyList(data));
			if(data.Subject.lastIndexOf("Re:", 0) != 0) {
				$('#msg_subject').val("Re: " +  data.Subject);
			} else {
				$('#msg_subject').val(data.Subject);
			}
			$('#msg_body').val(quoteMsg(data));

			$('#composer').modal('show');

			//opens browser window for a form-based reply,
			// or does nothing if this is not a form-based message
			showReplyForm(msg_url, data);

		});
		$('#forward_btn').off('click');
		$('#forward_btn').click(function(evt){
			$('#message_view').modal('hide');

			$('#msg_subject').val("Fw: " +  data.Subject);
			$('#msg_body').val(quoteMsg(data));

			$('#composer').modal('show');
		});
		$('#delete_btn').off('click');
		$('#delete_btn').click(function(evt){
			deleteMessage(currentFolder, mid);
		});
		$('#archive_btn').off('click');
		$('#archive_btn').click(function(evt){
			archiveMessage(currentFolder, mid);
		});

		// Archive button should be hidden for already archived messages
		if( currentFolder == "archive" ){
			$('#archive_btn').parent().hide();
		} else {
			$('#archive_btn').parent().show();
		}

		view.show();
		$('#message_view').modal('show');
		mbox = currentFolder
		if(!data.Read) {
			window.setTimeout(function() { setRead(mbox, data.MID); }, 2000);
		}
		elem.attr('class', 'active');
	});
}

function formXmlToFormName(fileName) {

	var match = fileName.match( /^RMS_Express_Form_([\w \.]+)-\d+\.xml$/i );
	if (match){
		return match[1];
	}

	match = fileName.match( /^RMS_Express_Form_([\w \.]+)\.xml$/i );
	if (match){
		return match[1];
	}

	return null;
}

function showReplyForm(orgMsgUrl, msg){
	for(var i = 0; msg.Files && i < msg.Files.length; i++){
		var file = msg.Files[i];
		var formName = formXmlToFormName(file.Name);
		if (!formName){
			continue
		}
		// retrieve form XML attachment and determine if it specifies a form-based reply
		var attachUrl = orgMsgUrl + "/" + file.Name
		$.get(
			attachUrl + "?rendertohtml=false&composereply=false",
			{},
			function(data) {
				parser = new DOMParser();
				xmlDoc = parser.parseFromString(data,"text/xml");
				if (xmlDoc){
					replyTmpl = xmlDoc.evaluate("/RMS_Express_Form/form_parameters/reply_template", xmlDoc, null, XPathResult.STRING_TYPE, null)
					if ( replyTmpl && replyTmpl.stringValue ) {
						window.setTimeout(startPollingFormData, 500)
						open(attachUrl + "?rendertohtml=true&composereply=true")
					}
				}
			},
			"text"
		)
		return
	}
}

function replyCarbonCopyList(msg) {
	var addrs = msg.To
	if(msg.Cc != null && msg.Cc.length > 0){
		addrs = addrs.concat(msg.Cc)
	}
	var seen = {}; seen[mycall] = true; seen[msg.From.Addr] = true;
	var strings = [];
	for(var i = 0; i < addrs.length; i++){
		if(seen[addrs[i].Addr]){
			continue
		}
		seen[addrs[i].Addr] = true
		strings.push(addrs[i].Addr);
	}
	return strings;
}

function quoteMsg(data) {
	var output =  "--- " + data.Date + " " + data.From.Addr + " wrote: ---\n";

	var lines = data.Body.split('\n')
	for(var i = 0;i < lines.length;i++){
		output += ">" + lines[i] + "\n"
	}
	return output
}

function htmlEscape(str) {
	return $('<div/>').text(str).html();
}

function archiveMessage(box, mid) {
	$.ajax("/api/mailbox/archive", {
		headers: {
			"X-Pat-SourcePath": "/api/mailbox/"+box+"/"+mid,
		},
		contentType : 'application/json',
		type : 'POST',
		success: function(resp) {
			$('#message_view').modal('hide');
			alert("Message archived");
		},
		error: function(xhr, st, resp) {
			alert(resp + ": " + xhr.responseText);
		},
	});
}

function deleteMessage(box, mid) {
	$('#confirm_delete').on('click', '.btn-ok', function(e) {
		$('#message_view').modal('hide');
		var $modalDiv = $(e.delegateTarget);
		$.ajax("/api/mailbox/"+box+"/"+mid, {
			type : 'DELETE',
			success: function(resp) {
				$modalDiv.modal('hide');
				alert("Message deleted");
			},
			error: function(xhr, st, resp) {
				$modalDiv.modal('hide');
				alert(resp + ": " + xhr.responseText);
			},
		});
	});
	$('#confirm_delete').modal('show');
}

function setRead(box, mid) {
	var data = {read: true};

    $.ajax("/api/mailbox/" + box + "/" + mid + "/read", {
		data : JSON.stringify(data),
		contentType : 'application/json',
		type : 'POST',
		success: function(resp) {},
        error: function(xhr, st, resp) {
            alert(resp + ": " + xhr.responseText);
        },
    });
}

function isImageSuffix(name) {
	return name.toLowerCase().match(/\.(jpg|jpeg|png|gif)$/);
}

function dateFormat(previous) {
	var current = new Date();

    var msPerMinute = 60 * 1000;
    var msPerHour = msPerMinute * 60;
    var msPerDay = msPerHour * 24;
    var msPerMonth = msPerDay * 30;
    var msPerYear = msPerDay * 365;

    var elapsed = current - previous;

    if (elapsed < msPerDay ) {
		return (previous.getHours() < 10 ?"0":"") + previous.getHours() + ':' + (previous.getMinutes() < 10 ?"0":"") + previous.getMinutes();
    } else if (elapsed < msPerMonth) {
        return 'approximately ' + Math.round(elapsed/msPerDay) + ' days ago';
    } else if (elapsed < msPerYear) {
        return 'approximately ' + Math.round(elapsed/msPerMonth) + ' months ago';
    } else {
        return 'approximately ' + Math.round(elapsed/msPerYear ) + ' years ago';
    }
}<|MERGE_RESOLUTION|>--- conflicted
+++ resolved
@@ -838,12 +838,8 @@
 			if (formName) {
 				renderToHtml = "true"
 			}
-			var attachUrl = msg_url + "/" + file.Name + '?rendertohtml=' + renderToHtml + '&avoidcache=' + Math.floor(Math.random() * 1E9)
-
-<<<<<<< HEAD
-=======
-			var attachUrl = msg_url + "/" + file.Name + '?rendertohtml=true'
->>>>>>> 977c59e5
+			var attachUrl = msg_url + "/" + file.Name + '?rendertohtml=' + renderToHtml
+
 			if(isImageSuffix(file.Name)) {
 				attachments.append(
 					'<div class="col-xs-6 col-md-3"><a target="_blank" href="' + attachUrl + '" class="btn btn-light btn-sm"><span class="fas fa-paperclip"></span> ' +
