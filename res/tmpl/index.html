<!DOCTYPE html>
<html lang="en">
<head>
	<meta charset="utf-8">
	<meta http-equiv="X-UA-Compatible" content="IE=edge">
	<meta name="viewport" content="width=device-width, initial-scale=1">
	<meta name="description" content="">
	<meta name="author" content="">

	<title>{{.AppName}} - Mailbox</title>

	<link href="/res/bootstrap-4.4.1-dist/css/bootstrap.min.css" rel="stylesheet">
	<link href="/res/bootstrap-select.min.css" rel="stylesheet">
	<link href="/res/bootstrap-tokenfield.min.css" rel="stylesheet">
	<link href="/res/fontawesome/all.min.css" rel="stylesheet">
	<link href="/res/site.css" rel="stylesheet">
</head>

<body>
	<!-- Fixed navbar -->
	<nav class="navbar fixed-top navbar-expand-lg navbar-light bg-light" role="navigation">
	<div class="container">
	<div class="navbar-header">
	<a class="navbar-brand" href="#" data-toggle="modal" data-target="#statusModal"><span id="gui_status_light" class="btn status-light btn-danger"></span> {{.Mycall}}</a>
	<a class="navbar-text" id="status_text" data-toggle="modal" data-target="#connectModal"></a>
	<span class="navbar-text">   </span>
	</div>
	<button class="navbar-toggler" type="button" data-toggle="collapse" data-target="#navbarSupportedContent" aria-controls="navbarSupportedContent" aria-expanded="false" aria-label="Toggle navigation">
	<span class="navbar-toggler-icon"></span>
	</button>
	<div class="collapse navbar-collapse" id="navbarSupportedContent">
	<ul class="navbar-nav mr-auto nav-tabs">
	<li class="nav-item"><a class="nav-link active" href="#" data-toggle="collapse" data-target=".navbar-collapse.show" id="inbox_tab">Inbox</a></li>
	<li class="nav-item"><a class="nav-link" href="#" data-toggle="collapse" data-target=".navbar-collapse.show" id="outbox_tab">Outbox</a></li>
	<li class="nav-item"><a class="nav-link" href="#" data-toggle="collapse" data-target=".navbar-collapse.show" id="sent_tab">Sent</a></li>
	<li class="nav-item"><a class="nav-link" href="#" data-toggle="collapse" data-target=".navbar-collapse.show" id="archive_tab">Archive</a></li>
	<li class="nav-item dropdown float-right">
	<a href="#" class="nav-link dropdown-toggle" data-toggle="dropdown">Action <span class="caret"></span></a>
	<div class="dropdown-menu" role="menu">
	<a class="dropdown-item" href="#" data-toggle="modal" data-target="#connectModal"><span class="fas fa-sync" /> Connect...</a>
	<div class="dropdown-divider"></div>
	<a class="dropdown-item" href="#" data-toggle="modal" data-target="#composer"><span class="fas fa-pencil-alt" /> Compose...</a>
	<a class="dropdown-item" href="#" data-toggle="modal" data-target="#posModal"><span class="fas fa-map-marker-alt" /> Position...</a>
	<div class="dropdown-divider"></div>
	<div class="dropdown-header">Other stuff</div>
	<!--<a class="dropdown-item" href="#">Settings</a>-->
	<a class="dropdown-item" href="#" data-toggle="modal" data-target="#aboutModal">About {{.AppName}}</a>
	</div>
	</li>
	</ul>
	</div>
	</div>
	</nav>
	<div class="container mt-5">
	<div class="row">
	<div id="navbar_progress" class="col d-none" >
	<div class="progress">
	<div class="progress-bar" role="progressbar" style="min-width: 20px; width:0%"></div>
	</div>
	</div><!--/.navbar_progress-->
	</div>
	<div class="row">
	<div id="navbar_status" class="col bg-info text-white"></div>
	</div>
	</div>

	<!-- Begin page content -->
	<div class="container">

	<!-- Begin gui status content -->
	<div class="modal fade modal-narrow" id="statusModal" tabindex="-1" role="dialog" aria-hidden="true">
	<div class="modal-dialog">
	<div class="modal-content">
	<div class="modal-header">
	<h5 class="modal-title">Status</h5>
	<button type="button" class="close" data-dismiss="modal" aria-label="Close"><span aria-hidden="true">&times;</span></button>
	</div>
	<div class="modal-body">
	<div id="no_error" class="card card-sm bg-success d-none">
	<div class="card-body">
	<h5 class="card-title">No issues</h5>
	<p class="card-text">No GUI issues detected.</p>
	</div>
	</div>
	<div id="websocket_error" class="card card-sm bg-danger text-white d-none">
	<div class="card-body">
	<h5 class="card-title">Websocket</h5>
	<p class="card-text">A websocket connection to the backend could not be established.<br/>Make sure {{.AppName}} is running and available on the network.</p>
	</div>
	</div>
	<div id="notifications_error" class="card card-sm bg-info text-white d-none">
	<div class="card-body">
	<h5 class="card-title">Desktop notifications</h5>
	<p class="card-text">Desktop notifications are unavailable due to insufficient permissions.</p>
	</div>
	</div>
	<div id="geolocation_error" class="card card-sm bg-info text-white d-none">
	<div class="card-body">
	<h5 class="card-title">Geolocation</h5>
	<p class="card-text">Geolocation for position reporting are unavailable due to insufficient permissions.</p>
	</div>
	</div>
	<div id="webserver_info" class="card card-sm bg-info text-white ignore-status d-none">
	<div class="card-body">
	<h5 class="card-title">Web service</h5>
	<p class="card-text"></p>
	</div>
	</div>
	</div>
	<div class="modal-footer">
	<button type="button" class="btn btn-primary" data-dismiss="modal">Ok</button>
	</div>
	</div>
	</div>
	</div>

	<!-- Begin prompt modal -->
	<div class="modal fade modal-narrow" id="promptModal" tabindex="-1" role="dialog" aria-hidden="true">
	<div class="modal-dialog">
	<div class="modal-content">
	<div class="modal-header">
	<button type="button" class="close" data-dismiss="modal" aria-label="Close"><span aria-hidden="true">&times;</span></button>
	<h4 class="modal-title" id="promptMessage"></h4>
	</div>
	<form onsubmit="return false">
	<div class="modal-body">
	<input type="password" id="promptResponseValue" name="response" class="form-control" placeholder="">
	<input type="hidden" id="promptID" name="id" class="form-control" placeholder="">
	</div>
	<div class="modal-footer">
	<button type="button" class="btn btn-default" data-dismiss="modal">Cancel</button>
	<input type="submit" value="OK" class="btn btn-primary" onclick="return postPromptResponse()">
	</div>
	</form>
	</div>
	</div>
	</div>

	<!-- Begin connect modal -->
	<div class="modal fade" id="connectModal" tabindex="-1" role="dialog" aria-hidden="true">
	<div class="modal-dialog">
	<div class="modal-content">
	<div class="modal-header">
	<h5 class="modal-title">Connect to remote node...</h5>
	<button type="button" class="close" data-dismiss="modal" aria-label="Close"><span aria-hidden="true">&times;</span></button>
	</div>
	<div class="modal-body">
	<form class="form-horizontal" role="form" id="connectForm">
	<div class="form-group">
	<div class="form-group row">
	<div class="col-md-6">
	<select class="selectpicker form-control" data-width="100%" id="aliasSelect" title="(select alias)">
	</select>
	</div>
	</div>
	<div class="form-group row">
	<div class="col-md-6">
	<select class="selectpicker form-control" data-width="100%" id="transportSelect" title="(select transport)">
	<optgroup label="transports">
	<option value="winmor">WINMOR</option>
	<option value="ax25">AX.25</option>
	<option value="ardop">ARDOP</option>
	<option value="serial-tnc">serial-tnc</option>
	<option value="pactor">Pactor</option>
	<option value="telnet">telnet</option>
	</optgroup>
	</select>
	</div>
	<div class="input-group col-md-6">
	<div class="input-group-prepend"><span class="input-group-text">Target</span></div>
	<input type="text" class="form-control" id="targetInput" placeholder="N0CALL">
	</div>
	</div>
	<div id="freqInputDiv" class="form-group row">
	<div class="input-group input-group col-md-8">
	<div class="input-group-prepend"><span class="input-group-text">Frequency</span></div>
	<input type="text" class="form-control" id="freqInput" placeholder="0000.00">
	<div class="input-group-append"><span class="input-group-text">KHz</span></div>
	</div>
	</div>
	<div id="addrInputDiv" class="form-group row">
	<div class="input-group input-group col-md-12">
	<div class="input-group-prepend"><span class="input-group-text">Address</span></div>
	<input type="text" class="form-control" id="addrInput" placeholder="user:pass@host:port">
	</div>
	</div>
	<div class="form-group row" id="checkboxInput">
	<div  id="radioOnlyInputDiv" class="input-group input-group col-md-6">
	<div class="input-group-prepend">
	<div class="input-group-text">
	<input type="checkbox" id="radioOnlyInput">
	</div>
	</div>
	<input type="text" class="form-control" value="Radio only" readonly>
	</div>
	</div>
	</div>
	</form>
	<p id="connectURLPreview" class="float-left"></p>
	</div>
	<div class="modal-footer">
	<button type="button" class="btn btn-secondary" data-dismiss="modal">Cancel</button>
	<button type="button" class="btn btn-primary" id="connect_btn">Connect</button>
	</div>
	</div>
	</div>
	</div>

<<<<<<< HEAD
	<!-- Begin posreport modal -->
	<div class="modal fade" id="posModal" tabindex="-1" role="dialog" aria-hidden="true">
	<div class="modal-dialog">
	<div class="modal-content">
	<div class="modal-header">
	<h5 class="modal-title">Position report</h5>
	<button type="button" class="close" data-dismiss="modal" aria-label="Close"><span aria-hidden="true">&times;</span></button>
	</div>
	<div class="modal-body" id="posView">
	<div class="row mb-3">
	<div class="input-group input-group-sm col">
	<div class="input-group-prepend"><span class="input-group-text">Latitude</span></div>
	<input type="text" id="pos_lat" name="lat" class="form-control" placeholder="60.1234">
	</div>
	<div class="input-group input-group-sm col">
	<div class="input-group-prepend"><span class="input-group-text">Longitude</span></div>
	<input type="text" id="pos_long" name="long" class="form-control" placeholder="5.0123">
	</div>
	</div>
	<div class="row mb-3">
	<div class="input-group input-group-sm col">
	<div class="input-group-prepend"><span class="input-group-text">Comment</span></div>
	<input type="text" id="pos_comment" name="comment" class="form-control" placeholder="">
	</div>
	</div>
	<input type="hidden" id="pos_ts">
	<p id="pos_status"></p>
	</div>
	<div class="modal-footer">
	<button type="button" class="btn btn-default" data-dismiss="modal">Cancel</button>
	<button type="button" class="btn btn-primary" autocomplete="off" id="pos_btn">Post <span class="fas fa-paper-plane"></span></button>
	</div>
	</div>
	</div>
	</div>
=======
      <!-- Begin connect modal -->
      <div class="modal fade" id="connectModal" tabindex="-1" role="dialog" aria-labelledby="myModalLabel" aria-hidden="true">
        <div class="modal-dialog">
          <div class="modal-content">
            <div class="modal-header">
              <button type="button" class="close" data-dismiss="modal" aria-label="Close"><span aria-hidden="true">&times;</span></button>
              <h4 class="modal-title" id="myModalLabel">Connect to remote node...</h4>
            </div>
            <div class="modal-body">
              <form class="form-horizontal" role="form" id="connectForm">
                <div class="form-group">
                  <div class="col-md-10">
                    <div class="form-group row">
                      <div class="col-md-4">
                        <select class="selectpicker form-control" data-width="100%" id="aliasSelect">
						  <option value=''>(select alias)</option>
						</select>
                      </div>
					</div>
                    <div class="form-group row">
                      <label for="inputKey" class="col-md-2 control-label">transport:</label>
                      <div class="col-md-4">
                        <select class="selectpicker form-control" data-width="100%" id="transportSelect">
                         <optgroup label="transports">
                          <option value="ardop">ARDOP</option>
                          <option value="ax25">AX.25</option>
                          <option value="pactor">Pactor</option>
                          <option value="serial-tnc">serial-tnc</option>
                          <option value="telnet">telnet</option>
                          <option value="winmor">WINMOR</option>
                         </optgroup>
                        </select>
                      </div>
                      <label for="targetInput" class="col-md-2 control-label">target:</label>
                      <div class="col-md-4">
                        <input type="text" class="form-control" id="targetInput" placeholder="N0CALL">
                      </div>
                    </div>
                    <div class="form-group row" id="extraInput">
                      <div id="freqInputDiv">
                        <label for="freqInput" class="col-md-2 control-label">freq:</label>
                        <div class="col-md-5">
                          <div class="input-group">
                            <input type="text" class="form-control" id="freqInput" placeholder="0000.00">
                            <div class="input-group-addon">KHz</div>
                          </div>
                        </div>
                      </div>
                      <div id="addrInputDiv">
                        <label for="addrInput" class="col-md-2 control-label">address:</label>
                        <div class="col-md-9">
                          <input type="text" class="form-control" id="addrInput" placeholder="user:pass@host:port">
                        </div>
                      </div>
                    </div>
                    <div class="form-group row" id="checkboxInput">
                      <div class="col-md-5" id="radioOnlyInputDiv">
                        <div class="input-group col-md-9">
                          <label><input type="checkbox" id="radioOnlyInput"> Radio Only</label>
                        </div>
                      </div>
                    </div>
                  </div>
                </div>
              </form>
              <span id="connectURLPreview" style="float: left; position: relative; bottom: 5px; color: gray;"></span>
            </div>
            <div class="modal-footer">
              <button type="button" class="btn btn-default btn-sm pull-left" data-toggle="collapse" data-target="#rmslist-container">Show RMS list</button>
              <button type="button" class="btn btn-default" data-dismiss="modal">Cancel</button>
              <button type="button" class="btn btn-primary" id="connect_btn">Connect</button>
	    </div>
            <div class="modal-footer collapse" id="rmslist-container">
              <div class="form-group row">
                <div class="col-md-4">
                  <select class="selectpicker form-control" data-width="100%" id="modeSearchSelect">
                    <optgroup label="mode">
                      <option value="">(any mode)</option>
                      <option value="ardop" selected>ARDOP</option>
                      <option value="packet">Packet</option>
                      <option value="pactor">Pactor</option>
                      <option value="winmor">WINMOR</option>
                    </optgroup>
                  </select>
                </div>
                <div class="col-md-4">
                  <select class="selectpicker form-control" data-width="100%" id="bandSearchSelect">
                    <optgroup label="band">
                      <!-- Values from freq.go -->
                      <option value="">(any band)</option>
                      <option value="160m">160m</option>
                      <option value="80m">80m</option>
                      <option value="60m">60m</option>
                      <option value="40m">40m</option>
                      <option value="30m">30m</option>
                      <option value="20m">20m</option>
                      <option value="17m">17m</option>
                      <option value="15m">15m</option>
                      <option value="12m">12m</option>
                      <option value="10m">10m</option>
                      <option value="6m">6m</option>
                      <option value="4m">4m</option>
                      <option value="2m">2m</option>
                      <option value="1.25m">1.25m</option>
                      <option value="70cm">70cm</option>
                    </optgroup>
                  </select>
                </div>
                <div class="col-md-4">
                  <button id="updateRmslistButton" class="btn btn-default btn-link">Update cache</button>
                </div>
              </div>
              <div class="table-responsive table-fixed">
                <table id="rmslist" class="table table-hover table-condensed">
                  <thead>
                    <tr><th>target</th><th>distance</th><th>mode</th><th class="text-right">dial freq</th></tr>
                  </thead>
                  <tbody></tbody> <!-- This is populated by javascript -->
                </table>
	      </div>
	    </div>
          </div>
        </div>
      </div>
>>>>>>> 601f6d39

	<!-- Begin about modal -->
	<div class="modal fade" id="aboutModal" tabindex="-1" role="dialog" aria-labelledby="aboutModalLabel" aria-hidden="true">
	<div class="modal-dialog">
	<div class="modal-content">
	<div class="modal-header">
	<h5 class="modal-title">About</h5>
	<button type="button" class="close" data-dismiss="modal" aria-label="Close"><span aria-hidden="true">&times;</span></button>
	</div>
	<div class="modal-body">
	<p id="version">{{.AppName}} {{.Version}}</p>
	<img src="res/images/pat_logo.png" width="35%" class="rounded mx-auto d-block" />
	</div>
	<div class="modal-footer">
	<button type="button" class="btn btn-primary" data-dismiss="modal">Ok</button>
	</div>
	</div>
	</div>
	</div>

	<!-- Begin composer -->
	<div class="modal fade" id="composer" tabindex="-1" role="dialog">
	<div class="modal-dialog" role="document">
	<div class="modal-content">
	<div class="modal-header">
	<h5 class="modal-title" id="composer_subject">New message...</h5>
	<button type="button" class="close" id="compose_cancel" data-dismiss="modal"><span>&times;</span></button>
	</div>
	<div class="modal-body">
	<form id="composer_form" enctype="multipart/form-data">
	<div class="input-group input-group-sm">
	<div class="input-group-prepend"><span class="input-group-text">To</span></div>
	<input type="text" id="msg_to" name="to" class="form-control" placeholder="N0CALL">
	</div>
	<div class="input-group input-group-sm">
	<div class="input-group-prepend"><span class="input-group-text">Cc</span></div>
	<input type="text" id="msg_cc" name="cc" class="form-control" placeholder="N0CALL">
	</div>
	<div class="input-group input-group-sm">
	<div class="input-group-prepend"><span class="input-group-text">Subject</span></div>
	<input type="text" id="msg_subject" name="subject" class="form-control" placeholder="">
	</div>
	<div class="input-group input-group-sm mb-3">
	<div class="input-group-prepend">
	<div class="input-group-text">
	<input type="checkbox" id="msg_p2p_only">
	</div>
	</div>
	<input type="text" class="form-control" value="P2P only" readonly>
	</div>
	<div class="form-group">
	<textarea name="body" class="form-control" id="msg_body"></textarea>
	</div>
	<div id="composer_actions">
	<span class="btn btn-secondary btn-file">Attachments <span class="fas fa-paperclip"></span><input id="msg_attachments_input" name="files" type="file" multiple></span>
	<a id="formsSelectBtn" class="btn btn-secondary" href="#" data-toggle="modal" data-target="#selectForm">Template <span class="fas fa-edit" /></a>
	<button id="post_btn" type="submit" class="btn btn-primary float-right">Post <span class="fas fa-paper-plane"></span></button>
	</div>
	<div class="row">
	<span id="composer_error" class="col badge badge-pill badge-danger float-right">This is an error</span>
	</div>
	</form>
	</div>
	<div class="modal-footer primary">
	<div id="composer_attachments" class="row"></div>
	</div>
	</div>
	</div>
	</div>

	<!-- Begin selecting-a-form modal -->
	<div class="modal fade" id="selectForm" tabindex="-1" role="dialog">
	<div class="modal-dialog">
	<div class="modal-content">
	<div class="modal-header">
	<div class="container">
	<div class="d-flex">
	<h5 class="modal-title w-100">Select a form...</h5>
	<button type="button" class="close" data-dismiss="modal" aria-label="Close"><span aria-hidden="true">&times;</span></button>
	</div>
	<div class="row">
	<div class="col">
	<small id="formsRootFolderName">root folder path</small>
	<small id="formsVersion">(v0.0.0)</small>
	</div>
	</div>
	</div>
	</div>
	<div class="modal-body">
	<div class="row">
	<div class="col" id="formFolderRoot">
	</div>
	</div>
	<p id="pos_status"></p>
	</div>
	</div>
	</div>
	</div>

	<!-- Begin folder -->
	<div class="table-responsive text-nowrap panel panel-default mt-2" id="folder">
	<table class="table table-sm table-striped table-condensed table-hover"></table>
	</div>

	<!-- Begin message view -->
	<div class="modal" id="message_view" tabindex="-1" role="dialog" aria-labelledby="msgViewModalLabel" aria-hidden="true">
	<div class="modal-dialog">
	<div class="modal-content">
	<div class="modal-header primary">
	<div class="container">
	<div class="row">
	<h5 class="col-9 modal-title" id="subject"></h5>
	<div class="col-2 btn-group">
	<button type="button" class="btn btn-link btn-xs dropdown-toggle" data-toggle="dropdown">Action <span class="caret"></span></button>
	<ul class="dropdown-menu" role="menu">
	<li class="dropdown-item"><a href="#" id="reply_btn"><span class="fas fa-reply" /> Reply...</a></li>
	<li class="dropdown-item"><a href="#" id="forward_btn"><span class="fas fa-share" /> Forward...</a></li>
	<li class="dropdown-divider"></li>
	<li class="dropdown-item"><a href="#" id="archive_btn"><span class="fas fa-archive" /> Archive</a></li>
	<li class="dropdown-item"><a href="#" id="delete_btn"><span class="fas fa-trash-alt" /> Delete</a></li>
	</ul>
	</div>
	<button type="button" class="close" data-dismiss="modal" aria-label="Close"><span aria-hidden="true">&times;</span></button>
	</div>
	<div class="row">
	<div id="headers" class="col"></div>
	</div>
	</div>
	</div>
	<div class="modal-body primary">
	<div class="msgbody" id="body"></div>
	</div>
	<div class="modal-footer primary">
	<div id="attachments" class="row"></div>
	</div>
	</div>
	</div>
	</div>

	<!-- Begin delete confirm modal -->
	<div class="modal fade" id="confirm_delete" tabindex="-1" role="dialog" aria-hidden="true">
	<div class="modal-dialog modal-sm">
	<div class="modal-content">
	<div class="modal-header">Delete message</div>
	<div class="modal-body">Are you sure you want to delete this message? This action can not be reverted.</div>
	<div class="modal-footer">
	<button type="button" class="btn btn-default" data-dismiss="modal">Cancel</button>
	<a class="btn btn-danger btn-ok">Delete</a>
	</div>
	</div>
	</div>
	</div>

	</div>
	<!-- End page content -->

	<div class="footer">
	<div class="container"><pre id="console"></pre></div>
	</div>

	<!-- Bootstrap core JavaScript
	================================================== -->
	<!-- Placed at the end of the document so the pages load faster -->
	<script src="/res/js/jquery-3.4.1.min.js"></script>
	<script src="/res/bootstrap-4.4.1-dist/js/bootstrap.bundle.min.js"></script>
	<script src="/res/js/bootstrap-select.min.js"></script>
	<script src="/res/js/bootstrap-tokenfield.min.js"></script>
	<script src="/res/js/URI.min.js"></script> <!-- github.com/medialize/URI.js  -->
	<script src="/res/js/index.js"></script>
	<script language="javascript" type="text/javascript">
	function init()
	{
	var wsURL = (location.protocol == 'https:' ? "wss://" : "ws://") + location.host + "/ws";
	initFrontend(wsURL);
	}
	window.addEventListener("load", init, false);
	</script>
</body>
</html><|MERGE_RESOLUTION|>--- conflicted
+++ resolved
@@ -1,309 +1,197 @@
 <!DOCTYPE html>
 <html lang="en">
-<head>
-	<meta charset="utf-8">
-	<meta http-equiv="X-UA-Compatible" content="IE=edge">
-	<meta name="viewport" content="width=device-width, initial-scale=1">
-	<meta name="description" content="">
-	<meta name="author" content="">
-
-	<title>{{.AppName}} - Mailbox</title>
-
-	<link href="/res/bootstrap-4.4.1-dist/css/bootstrap.min.css" rel="stylesheet">
-	<link href="/res/bootstrap-select.min.css" rel="stylesheet">
-	<link href="/res/bootstrap-tokenfield.min.css" rel="stylesheet">
-	<link href="/res/fontawesome/all.min.css" rel="stylesheet">
-	<link href="/res/site.css" rel="stylesheet">
-</head>
-
-<body>
-	<!-- Fixed navbar -->
-	<nav class="navbar fixed-top navbar-expand-lg navbar-light bg-light" role="navigation">
-	<div class="container">
-	<div class="navbar-header">
-	<a class="navbar-brand" href="#" data-toggle="modal" data-target="#statusModal"><span id="gui_status_light" class="btn status-light btn-danger"></span> {{.Mycall}}</a>
-	<a class="navbar-text" id="status_text" data-toggle="modal" data-target="#connectModal"></a>
-	<span class="navbar-text">   </span>
-	</div>
-	<button class="navbar-toggler" type="button" data-toggle="collapse" data-target="#navbarSupportedContent" aria-controls="navbarSupportedContent" aria-expanded="false" aria-label="Toggle navigation">
-	<span class="navbar-toggler-icon"></span>
-	</button>
-	<div class="collapse navbar-collapse" id="navbarSupportedContent">
-	<ul class="navbar-nav mr-auto nav-tabs">
-	<li class="nav-item"><a class="nav-link active" href="#" data-toggle="collapse" data-target=".navbar-collapse.show" id="inbox_tab">Inbox</a></li>
-	<li class="nav-item"><a class="nav-link" href="#" data-toggle="collapse" data-target=".navbar-collapse.show" id="outbox_tab">Outbox</a></li>
-	<li class="nav-item"><a class="nav-link" href="#" data-toggle="collapse" data-target=".navbar-collapse.show" id="sent_tab">Sent</a></li>
-	<li class="nav-item"><a class="nav-link" href="#" data-toggle="collapse" data-target=".navbar-collapse.show" id="archive_tab">Archive</a></li>
-	<li class="nav-item dropdown float-right">
-	<a href="#" class="nav-link dropdown-toggle" data-toggle="dropdown">Action <span class="caret"></span></a>
-	<div class="dropdown-menu" role="menu">
-	<a class="dropdown-item" href="#" data-toggle="modal" data-target="#connectModal"><span class="fas fa-sync" /> Connect...</a>
-	<div class="dropdown-divider"></div>
-	<a class="dropdown-item" href="#" data-toggle="modal" data-target="#composer"><span class="fas fa-pencil-alt" /> Compose...</a>
-	<a class="dropdown-item" href="#" data-toggle="modal" data-target="#posModal"><span class="fas fa-map-marker-alt" /> Position...</a>
-	<div class="dropdown-divider"></div>
-	<div class="dropdown-header">Other stuff</div>
-	<!--<a class="dropdown-item" href="#">Settings</a>-->
-	<a class="dropdown-item" href="#" data-toggle="modal" data-target="#aboutModal">About {{.AppName}}</a>
-	</div>
-	</li>
-	</ul>
-	</div>
-	</div>
-	</nav>
-	<div class="container mt-5">
-	<div class="row">
-	<div id="navbar_progress" class="col d-none" >
-	<div class="progress">
-	<div class="progress-bar" role="progressbar" style="min-width: 20px; width:0%"></div>
-	</div>
-	</div><!--/.navbar_progress-->
-	</div>
-	<div class="row">
-	<div id="navbar_status" class="col bg-info text-white"></div>
-	</div>
-	</div>
-
-	<!-- Begin page content -->
-	<div class="container">
-
-	<!-- Begin gui status content -->
-	<div class="modal fade modal-narrow" id="statusModal" tabindex="-1" role="dialog" aria-hidden="true">
-	<div class="modal-dialog">
-	<div class="modal-content">
-	<div class="modal-header">
-	<h5 class="modal-title">Status</h5>
-	<button type="button" class="close" data-dismiss="modal" aria-label="Close"><span aria-hidden="true">&times;</span></button>
-	</div>
-	<div class="modal-body">
-	<div id="no_error" class="card card-sm bg-success d-none">
-	<div class="card-body">
-	<h5 class="card-title">No issues</h5>
-	<p class="card-text">No GUI issues detected.</p>
-	</div>
-	</div>
-	<div id="websocket_error" class="card card-sm bg-danger text-white d-none">
-	<div class="card-body">
-	<h5 class="card-title">Websocket</h5>
-	<p class="card-text">A websocket connection to the backend could not be established.<br/>Make sure {{.AppName}} is running and available on the network.</p>
-	</div>
-	</div>
-	<div id="notifications_error" class="card card-sm bg-info text-white d-none">
-	<div class="card-body">
-	<h5 class="card-title">Desktop notifications</h5>
-	<p class="card-text">Desktop notifications are unavailable due to insufficient permissions.</p>
-	</div>
-	</div>
-	<div id="geolocation_error" class="card card-sm bg-info text-white d-none">
-	<div class="card-body">
-	<h5 class="card-title">Geolocation</h5>
-	<p class="card-text">Geolocation for position reporting are unavailable due to insufficient permissions.</p>
-	</div>
-	</div>
-	<div id="webserver_info" class="card card-sm bg-info text-white ignore-status d-none">
-	<div class="card-body">
-	<h5 class="card-title">Web service</h5>
-	<p class="card-text"></p>
-	</div>
-	</div>
-	</div>
-	<div class="modal-footer">
-	<button type="button" class="btn btn-primary" data-dismiss="modal">Ok</button>
-	</div>
-	</div>
-	</div>
-	</div>
-
-	<!-- Begin prompt modal -->
-	<div class="modal fade modal-narrow" id="promptModal" tabindex="-1" role="dialog" aria-hidden="true">
-	<div class="modal-dialog">
-	<div class="modal-content">
-	<div class="modal-header">
-	<button type="button" class="close" data-dismiss="modal" aria-label="Close"><span aria-hidden="true">&times;</span></button>
-	<h4 class="modal-title" id="promptMessage"></h4>
-	</div>
-	<form onsubmit="return false">
-	<div class="modal-body">
-	<input type="password" id="promptResponseValue" name="response" class="form-control" placeholder="">
-	<input type="hidden" id="promptID" name="id" class="form-control" placeholder="">
-	</div>
-	<div class="modal-footer">
-	<button type="button" class="btn btn-default" data-dismiss="modal">Cancel</button>
-	<input type="submit" value="OK" class="btn btn-primary" onclick="return postPromptResponse()">
-	</div>
-	</form>
-	</div>
-	</div>
-	</div>
-
-	<!-- Begin connect modal -->
-	<div class="modal fade" id="connectModal" tabindex="-1" role="dialog" aria-hidden="true">
-	<div class="modal-dialog">
-	<div class="modal-content">
-	<div class="modal-header">
-	<h5 class="modal-title">Connect to remote node...</h5>
-	<button type="button" class="close" data-dismiss="modal" aria-label="Close"><span aria-hidden="true">&times;</span></button>
-	</div>
-	<div class="modal-body">
-	<form class="form-horizontal" role="form" id="connectForm">
-	<div class="form-group">
-	<div class="form-group row">
-	<div class="col-md-6">
-	<select class="selectpicker form-control" data-width="100%" id="aliasSelect" title="(select alias)">
-	</select>
-	</div>
-	</div>
-	<div class="form-group row">
-	<div class="col-md-6">
-	<select class="selectpicker form-control" data-width="100%" id="transportSelect" title="(select transport)">
-	<optgroup label="transports">
-	<option value="winmor">WINMOR</option>
-	<option value="ax25">AX.25</option>
-	<option value="ardop">ARDOP</option>
-	<option value="serial-tnc">serial-tnc</option>
-	<option value="pactor">Pactor</option>
-	<option value="telnet">telnet</option>
-	</optgroup>
-	</select>
-	</div>
-	<div class="input-group col-md-6">
-	<div class="input-group-prepend"><span class="input-group-text">Target</span></div>
-	<input type="text" class="form-control" id="targetInput" placeholder="N0CALL">
-	</div>
-	</div>
-	<div id="freqInputDiv" class="form-group row">
-	<div class="input-group input-group col-md-8">
-	<div class="input-group-prepend"><span class="input-group-text">Frequency</span></div>
-	<input type="text" class="form-control" id="freqInput" placeholder="0000.00">
-	<div class="input-group-append"><span class="input-group-text">KHz</span></div>
-	</div>
-	</div>
-	<div id="addrInputDiv" class="form-group row">
-	<div class="input-group input-group col-md-12">
-	<div class="input-group-prepend"><span class="input-group-text">Address</span></div>
-	<input type="text" class="form-control" id="addrInput" placeholder="user:pass@host:port">
-	</div>
-	</div>
-	<div class="form-group row" id="checkboxInput">
-	<div  id="radioOnlyInputDiv" class="input-group input-group col-md-6">
-	<div class="input-group-prepend">
-	<div class="input-group-text">
-	<input type="checkbox" id="radioOnlyInput">
-	</div>
-	</div>
-	<input type="text" class="form-control" value="Radio only" readonly>
-	</div>
-	</div>
-	</div>
-	</form>
-	<p id="connectURLPreview" class="float-left"></p>
-	</div>
-	<div class="modal-footer">
-	<button type="button" class="btn btn-secondary" data-dismiss="modal">Cancel</button>
-	<button type="button" class="btn btn-primary" id="connect_btn">Connect</button>
-	</div>
-	</div>
-	</div>
-	</div>
-
-<<<<<<< HEAD
-	<!-- Begin posreport modal -->
-	<div class="modal fade" id="posModal" tabindex="-1" role="dialog" aria-hidden="true">
-	<div class="modal-dialog">
-	<div class="modal-content">
-	<div class="modal-header">
-	<h5 class="modal-title">Position report</h5>
-	<button type="button" class="close" data-dismiss="modal" aria-label="Close"><span aria-hidden="true">&times;</span></button>
-	</div>
-	<div class="modal-body" id="posView">
-	<div class="row mb-3">
-	<div class="input-group input-group-sm col">
-	<div class="input-group-prepend"><span class="input-group-text">Latitude</span></div>
-	<input type="text" id="pos_lat" name="lat" class="form-control" placeholder="60.1234">
-	</div>
-	<div class="input-group input-group-sm col">
-	<div class="input-group-prepend"><span class="input-group-text">Longitude</span></div>
-	<input type="text" id="pos_long" name="long" class="form-control" placeholder="5.0123">
-	</div>
-	</div>
-	<div class="row mb-3">
-	<div class="input-group input-group-sm col">
-	<div class="input-group-prepend"><span class="input-group-text">Comment</span></div>
-	<input type="text" id="pos_comment" name="comment" class="form-control" placeholder="">
-	</div>
-	</div>
-	<input type="hidden" id="pos_ts">
-	<p id="pos_status"></p>
-	</div>
-	<div class="modal-footer">
-	<button type="button" class="btn btn-default" data-dismiss="modal">Cancel</button>
-	<button type="button" class="btn btn-primary" autocomplete="off" id="pos_btn">Post <span class="fas fa-paper-plane"></span></button>
-	</div>
-	</div>
-	</div>
-	</div>
-=======
+  <head>
+    <meta charset="utf-8">
+    <meta http-equiv="X-UA-Compatible" content="IE=edge">
+    <meta name="viewport" content="width=device-width, initial-scale=1">
+    <meta name="description" content="">
+    <meta name="author" content="">
+
+    <title>{{.AppName}} - Mailbox</title>
+
+    <link href="/res/bootstrap-4.4.1-dist/css/bootstrap.min.css" rel="stylesheet">
+    <link href="/res/bootstrap-select.min.css" rel="stylesheet">
+    <link href="/res/bootstrap-tokenfield.min.css" rel="stylesheet">
+    <link href="/res/fontawesome/all.min.css" rel="stylesheet">
+    <link href="/res/site.css" rel="stylesheet">
+  </head>
+
+  <body>
+    <!-- Fixed navbar -->
+    <nav class="navbar fixed-top navbar-expand-lg navbar-light bg-light" role="navigation">
+      <div class="container">
+        <div class="navbar-header">
+          <a class="navbar-brand" href="#" data-toggle="modal" data-target="#statusModal"><span id="gui_status_light" class="btn status-light btn-danger"></span> {{.Mycall}}</a>
+          <a class="navbar-text" id="status_text" data-toggle="modal" data-target="#connectModal"></a>
+          <span class="navbar-text">   </span>
+        </div>
+        <button class="navbar-toggler" type="button" data-toggle="collapse" data-target="#navbarSupportedContent" aria-controls="navbarSupportedContent" aria-expanded="false" aria-label="Toggle navigation">
+          <span class="navbar-toggler-icon"></span>
+        </button>
+        <div class="collapse navbar-collapse" id="navbarSupportedContent">
+          <ul class="navbar-nav mr-auto nav-tabs">
+            <li class="nav-item"><a class="nav-link active" href="#" data-toggle="collapse" data-target=".navbar-collapse.show" id="inbox_tab">Inbox</a></li>
+            <li class="nav-item"><a class="nav-link" href="#" data-toggle="collapse" data-target=".navbar-collapse.show" id="outbox_tab">Outbox</a></li>
+            <li class="nav-item"><a class="nav-link" href="#" data-toggle="collapse" data-target=".navbar-collapse.show" id="sent_tab">Sent</a></li>
+            <li class="nav-item"><a class="nav-link" href="#" data-toggle="collapse" data-target=".navbar-collapse.show" id="archive_tab">Archive</a></li>
+            <li class="nav-item dropdown float-right">
+              <a href="#" class="nav-link dropdown-toggle" data-toggle="dropdown">Action <span class="caret"></span></a>
+              <div class="dropdown-menu" role="menu">
+                <a class="dropdown-item" href="#" data-toggle="modal" data-target="#connectModal"><span class="fas fa-sync" /> Connect...</a>
+                <div class="dropdown-divider"></div>
+                <a class="dropdown-item" href="#" data-toggle="modal" data-target="#composer"><span class="fas fa-pencil-alt" /> Compose...</a>
+                <a class="dropdown-item" href="#" data-toggle="modal" data-target="#posModal"><span class="fas fa-map-marker-alt" /> Position...</a>
+                <div class="dropdown-divider"></div>
+                <div class="dropdown-header">Other stuff</div>
+                <!--<a class="dropdown-item" href="#">Settings</a>-->
+                <a class="dropdown-item" href="#" data-toggle="modal" data-target="#aboutModal">About {{.AppName}}</a>
+              </div>
+            </li>
+          </ul>
+        </div>
+      </div>
+    </nav>
+    <div class="container mt-5">
+      <div class="row">
+        <div id="navbar_progress" class="col d-none" >
+          <div class="progress">
+            <div class="progress-bar" role="progressbar" style="min-width: 20px; width:0%"></div>
+          </div>
+        </div><!--/.navbar_progress-->
+      </div>
+      <div class="row">
+        <div id="navbar_status" class="col bg-info text-white"></div>
+      </div>
+    </div>
+
+    <!-- Begin page content -->
+    <div class="container">
+
+      <!-- Begin gui status content -->
+      <div class="modal fade modal-narrow" id="statusModal" tabindex="-1" role="dialog" aria-hidden="true">
+        <div class="modal-dialog">
+          <div class="modal-content">
+            <div class="modal-header">
+              <h5 class="modal-title">Status</h5>
+              <button type="button" class="close" data-dismiss="modal" aria-label="Close"><span aria-hidden="true">&times;</span></button>
+            </div>
+            <div class="modal-body">
+              <div id="no_error" class="card card-sm bg-success d-none">
+                <div class="card-body">
+                  <h5 class="card-title">No issues</h5>
+                  <p class="card-text">No GUI issues detected.</p>
+                </div>
+              </div>
+              <div id="websocket_error" class="card card-sm bg-danger text-white d-none">
+                <div class="card-body">
+                  <h5 class="card-title">Websocket</h5>
+                  <p class="card-text">A websocket connection to the backend could not be established.<br/>Make sure {{.AppName}} is running and available on the network.</p>
+                </div>
+              </div>
+              <div id="notifications_error" class="card card-sm bg-info text-white d-none">
+                <div class="card-body">
+                  <h5 class="card-title">Desktop notifications</h5>
+                  <p class="card-text">Desktop notifications are unavailable due to insufficient permissions.</p>
+                </div>
+              </div>
+              <div id="geolocation_error" class="card card-sm bg-info text-white d-none">
+                <div class="card-body">
+                  <h5 class="card-title">Geolocation</h5>
+                  <p class="card-text">Geolocation for position reporting are unavailable due to insufficient permissions.</p>
+                </div>
+              </div>
+              <div id="webserver_info" class="card card-sm bg-info text-white ignore-status d-none">
+                <div class="card-body">
+                  <h5 class="card-title">Web service</h5>
+                  <p class="card-text"></p>
+                </div>
+              </div>
+            </div>
+            <div class="modal-footer">
+              <button type="button" class="btn btn-primary" data-dismiss="modal">Ok</button>
+            </div>
+          </div>
+        </div>
+      </div>
+
+      <!-- Begin prompt modal -->
+      <div class="modal fade modal-narrow" id="promptModal" tabindex="-1" role="dialog" aria-hidden="true">
+        <div class="modal-dialog">
+          <div class="modal-content">
+            <div class="modal-header">
+              <button type="button" class="close" data-dismiss="modal" aria-label="Close"><span aria-hidden="true">&times;</span></button>
+              <h4 class="modal-title" id="promptMessage"></h4>
+            </div>
+            <form onsubmit="return false">
+              <div class="modal-body">
+                <input type="password" id="promptResponseValue" name="response" class="form-control" placeholder="">
+                <input type="hidden" id="promptID" name="id" class="form-control" placeholder="">
+              </div>
+              <div class="modal-footer">
+                <button type="button" class="btn btn-default" data-dismiss="modal">Cancel</button>
+                <input type="submit" value="OK" class="btn btn-primary" onclick="return postPromptResponse()">
+              </div>
+            </form>
+          </div>
+        </div>
+      </div>
+
       <!-- Begin connect modal -->
-      <div class="modal fade" id="connectModal" tabindex="-1" role="dialog" aria-labelledby="myModalLabel" aria-hidden="true">
-        <div class="modal-dialog">
-          <div class="modal-content">
-            <div class="modal-header">
+      <div class="modal fade" id="connectModal" tabindex="-1" role="dialog" aria-hidden="true">
+        <div class="modal-dialog">
+          <div class="modal-content">
+            <div class="modal-header">
+              <h5 class="modal-title">Connect to remote node...</h5>
               <button type="button" class="close" data-dismiss="modal" aria-label="Close"><span aria-hidden="true">&times;</span></button>
-              <h4 class="modal-title" id="myModalLabel">Connect to remote node...</h4>
             </div>
             <div class="modal-body">
               <form class="form-horizontal" role="form" id="connectForm">
                 <div class="form-group">
-                  <div class="col-md-10">
-                    <div class="form-group row">
-                      <div class="col-md-4">
-                        <select class="selectpicker form-control" data-width="100%" id="aliasSelect">
-						  <option value=''>(select alias)</option>
-						</select>
-                      </div>
-					</div>
-                    <div class="form-group row">
-                      <label for="inputKey" class="col-md-2 control-label">transport:</label>
-                      <div class="col-md-4">
-                        <select class="selectpicker form-control" data-width="100%" id="transportSelect">
-                         <optgroup label="transports">
+                  <div class="form-group row">
+                    <div class="col-md-6">
+                      <select class="selectpicker form-control" data-width="100%" id="aliasSelect" title="(select alias)">
+                      </select>
+                    </div>
+                  </div>
+                  <div class="form-group row">
+                    <div class="col-md-6">
+                      <select class="selectpicker form-control" data-width="100%" id="transportSelect" title="(select transport)">
+                        <optgroup label="transports">
                           <option value="ardop">ARDOP</option>
                           <option value="ax25">AX.25</option>
                           <option value="pactor">Pactor</option>
                           <option value="serial-tnc">serial-tnc</option>
                           <option value="telnet">telnet</option>
                           <option value="winmor">WINMOR</option>
-                         </optgroup>
-                        </select>
-                      </div>
-                      <label for="targetInput" class="col-md-2 control-label">target:</label>
-                      <div class="col-md-4">
-                        <input type="text" class="form-control" id="targetInput" placeholder="N0CALL">
-                      </div>
-                    </div>
-                    <div class="form-group row" id="extraInput">
-                      <div id="freqInputDiv">
-                        <label for="freqInput" class="col-md-2 control-label">freq:</label>
-                        <div class="col-md-5">
-                          <div class="input-group">
-                            <input type="text" class="form-control" id="freqInput" placeholder="0000.00">
-                            <div class="input-group-addon">KHz</div>
-                          </div>
+                        </optgroup>
+                      </select>
+                    </div>
+                    <div class="input-group col-md-6">
+                      <div class="input-group-prepend"><span class="input-group-text">Target</span></div>
+                      <input type="text" class="form-control" id="targetInput" placeholder="N0CALL">
+                    </div>
+                  </div>
+                  <div id="freqInputDiv" class="form-group row">
+                    <div class="input-group input-group col-md-8">
+                      <div class="input-group-prepend"><span class="input-group-text">Frequency</span></div>
+                      <input type="text" class="form-control" id="freqInput" placeholder="0000.00">
+                      <div class="input-group-append"><span class="input-group-text">KHz</span></div>
+                    </div>
+                  </div>
+                  <div id="addrInputDiv" class="form-group row">
+                    <div class="input-group input-group col-md-12">
+                      <div class="input-group-prepend"><span class="input-group-text">Address</span></div>
+                      <input type="text" class="form-control" id="addrInput" placeholder="user:pass@host:port">
+                    </div>
+                  </div>
+                  <div class="form-group row" id="checkboxInput">
+                    <div  id="radioOnlyInputDiv" class="input-group input-group col-md-6">
+                      <div class="input-group-prepend">
+                        <div class="input-group-text">
+                          <input type="checkbox" id="radioOnlyInput">
                         </div>
                       </div>
-                      <div id="addrInputDiv">
-                        <label for="addrInput" class="col-md-2 control-label">address:</label>
-                        <div class="col-md-9">
-                          <input type="text" class="form-control" id="addrInput" placeholder="user:pass@host:port">
-                        </div>
-                      </div>
-                    </div>
-                    <div class="form-group row" id="checkboxInput">
-                      <div class="col-md-5" id="radioOnlyInputDiv">
-                        <div class="input-group col-md-9">
-                          <label><input type="checkbox" id="radioOnlyInput"> Radio Only</label>
-                        </div>
-                      </div>
+                      <input type="text" class="form-control" value="Radio only" readonly>
                     </div>
                   </div>
                 </div>
@@ -311,10 +199,10 @@
               <span id="connectURLPreview" style="float: left; position: relative; bottom: 5px; color: gray;"></span>
             </div>
             <div class="modal-footer">
-              <button type="button" class="btn btn-default btn-sm pull-left" data-toggle="collapse" data-target="#rmslist-container">Show RMS list</button>
-              <button type="button" class="btn btn-default" data-dismiss="modal">Cancel</button>
+              <button type="button" class="btn btn-secondary" data-toggle="collapse" data-target="#rmslist-container">Show RMS list</button>
+              <button type="button" class="btn btn-secondary" data-dismiss="modal">Cancel</button>
               <button type="button" class="btn btn-primary" id="connect_btn">Connect</button>
-	    </div>
+            </div>
             <div class="modal-footer collapse" id="rmslist-container">
               <div class="form-group row">
                 <div class="col-md-4">
@@ -362,188 +250,223 @@
                   </thead>
                   <tbody></tbody> <!-- This is populated by javascript -->
                 </table>
-	      </div>
-	    </div>
-          </div>
-        </div>
-      </div>
->>>>>>> 601f6d39
-
-	<!-- Begin about modal -->
-	<div class="modal fade" id="aboutModal" tabindex="-1" role="dialog" aria-labelledby="aboutModalLabel" aria-hidden="true">
-	<div class="modal-dialog">
-	<div class="modal-content">
-	<div class="modal-header">
-	<h5 class="modal-title">About</h5>
-	<button type="button" class="close" data-dismiss="modal" aria-label="Close"><span aria-hidden="true">&times;</span></button>
-	</div>
-	<div class="modal-body">
-	<p id="version">{{.AppName}} {{.Version}}</p>
-	<img src="res/images/pat_logo.png" width="35%" class="rounded mx-auto d-block" />
-	</div>
-	<div class="modal-footer">
-	<button type="button" class="btn btn-primary" data-dismiss="modal">Ok</button>
-	</div>
-	</div>
-	</div>
-	</div>
-
-	<!-- Begin composer -->
-	<div class="modal fade" id="composer" tabindex="-1" role="dialog">
-	<div class="modal-dialog" role="document">
-	<div class="modal-content">
-	<div class="modal-header">
-	<h5 class="modal-title" id="composer_subject">New message...</h5>
-	<button type="button" class="close" id="compose_cancel" data-dismiss="modal"><span>&times;</span></button>
-	</div>
-	<div class="modal-body">
-	<form id="composer_form" enctype="multipart/form-data">
-	<div class="input-group input-group-sm">
-	<div class="input-group-prepend"><span class="input-group-text">To</span></div>
-	<input type="text" id="msg_to" name="to" class="form-control" placeholder="N0CALL">
-	</div>
-	<div class="input-group input-group-sm">
-	<div class="input-group-prepend"><span class="input-group-text">Cc</span></div>
-	<input type="text" id="msg_cc" name="cc" class="form-control" placeholder="N0CALL">
-	</div>
-	<div class="input-group input-group-sm">
-	<div class="input-group-prepend"><span class="input-group-text">Subject</span></div>
-	<input type="text" id="msg_subject" name="subject" class="form-control" placeholder="">
-	</div>
-	<div class="input-group input-group-sm mb-3">
-	<div class="input-group-prepend">
-	<div class="input-group-text">
-	<input type="checkbox" id="msg_p2p_only">
-	</div>
-	</div>
-	<input type="text" class="form-control" value="P2P only" readonly>
-	</div>
-	<div class="form-group">
-	<textarea name="body" class="form-control" id="msg_body"></textarea>
-	</div>
-	<div id="composer_actions">
-	<span class="btn btn-secondary btn-file">Attachments <span class="fas fa-paperclip"></span><input id="msg_attachments_input" name="files" type="file" multiple></span>
-	<a id="formsSelectBtn" class="btn btn-secondary" href="#" data-toggle="modal" data-target="#selectForm">Template <span class="fas fa-edit" /></a>
-	<button id="post_btn" type="submit" class="btn btn-primary float-right">Post <span class="fas fa-paper-plane"></span></button>
-	</div>
-	<div class="row">
-	<span id="composer_error" class="col badge badge-pill badge-danger float-right">This is an error</span>
-	</div>
-	</form>
-	</div>
-	<div class="modal-footer primary">
-	<div id="composer_attachments" class="row"></div>
-	</div>
-	</div>
-	</div>
-	</div>
-
-	<!-- Begin selecting-a-form modal -->
-	<div class="modal fade" id="selectForm" tabindex="-1" role="dialog">
-	<div class="modal-dialog">
-	<div class="modal-content">
-	<div class="modal-header">
-	<div class="container">
-	<div class="d-flex">
-	<h5 class="modal-title w-100">Select a form...</h5>
-	<button type="button" class="close" data-dismiss="modal" aria-label="Close"><span aria-hidden="true">&times;</span></button>
-	</div>
-	<div class="row">
-	<div class="col">
-	<small id="formsRootFolderName">root folder path</small>
-	<small id="formsVersion">(v0.0.0)</small>
-	</div>
-	</div>
-	</div>
-	</div>
-	<div class="modal-body">
-	<div class="row">
-	<div class="col" id="formFolderRoot">
-	</div>
-	</div>
-	<p id="pos_status"></p>
-	</div>
-	</div>
-	</div>
-	</div>
-
-	<!-- Begin folder -->
-	<div class="table-responsive text-nowrap panel panel-default mt-2" id="folder">
-	<table class="table table-sm table-striped table-condensed table-hover"></table>
-	</div>
-
-	<!-- Begin message view -->
-	<div class="modal" id="message_view" tabindex="-1" role="dialog" aria-labelledby="msgViewModalLabel" aria-hidden="true">
-	<div class="modal-dialog">
-	<div class="modal-content">
-	<div class="modal-header primary">
-	<div class="container">
-	<div class="row">
-	<h5 class="col-9 modal-title" id="subject"></h5>
-	<div class="col-2 btn-group">
-	<button type="button" class="btn btn-link btn-xs dropdown-toggle" data-toggle="dropdown">Action <span class="caret"></span></button>
-	<ul class="dropdown-menu" role="menu">
-	<li class="dropdown-item"><a href="#" id="reply_btn"><span class="fas fa-reply" /> Reply...</a></li>
-	<li class="dropdown-item"><a href="#" id="forward_btn"><span class="fas fa-share" /> Forward...</a></li>
-	<li class="dropdown-divider"></li>
-	<li class="dropdown-item"><a href="#" id="archive_btn"><span class="fas fa-archive" /> Archive</a></li>
-	<li class="dropdown-item"><a href="#" id="delete_btn"><span class="fas fa-trash-alt" /> Delete</a></li>
-	</ul>
-	</div>
-	<button type="button" class="close" data-dismiss="modal" aria-label="Close"><span aria-hidden="true">&times;</span></button>
-	</div>
-	<div class="row">
-	<div id="headers" class="col"></div>
-	</div>
-	</div>
-	</div>
-	<div class="modal-body primary">
-	<div class="msgbody" id="body"></div>
-	</div>
-	<div class="modal-footer primary">
-	<div id="attachments" class="row"></div>
-	</div>
-	</div>
-	</div>
-	</div>
-
-	<!-- Begin delete confirm modal -->
-	<div class="modal fade" id="confirm_delete" tabindex="-1" role="dialog" aria-hidden="true">
-	<div class="modal-dialog modal-sm">
-	<div class="modal-content">
-	<div class="modal-header">Delete message</div>
-	<div class="modal-body">Are you sure you want to delete this message? This action can not be reverted.</div>
-	<div class="modal-footer">
-	<button type="button" class="btn btn-default" data-dismiss="modal">Cancel</button>
-	<a class="btn btn-danger btn-ok">Delete</a>
-	</div>
-	</div>
-	</div>
-	</div>
-
-	</div>
-	<!-- End page content -->
-
-	<div class="footer">
-	<div class="container"><pre id="console"></pre></div>
-	</div>
-
-	<!-- Bootstrap core JavaScript
-	================================================== -->
-	<!-- Placed at the end of the document so the pages load faster -->
-	<script src="/res/js/jquery-3.4.1.min.js"></script>
-	<script src="/res/bootstrap-4.4.1-dist/js/bootstrap.bundle.min.js"></script>
-	<script src="/res/js/bootstrap-select.min.js"></script>
-	<script src="/res/js/bootstrap-tokenfield.min.js"></script>
-	<script src="/res/js/URI.min.js"></script> <!-- github.com/medialize/URI.js  -->
-	<script src="/res/js/index.js"></script>
-	<script language="javascript" type="text/javascript">
-	function init()
-	{
-	var wsURL = (location.protocol == 'https:' ? "wss://" : "ws://") + location.host + "/ws";
-	initFrontend(wsURL);
-	}
-	window.addEventListener("load", init, false);
-	</script>
-</body>
+              </div>
+            </div>
+          </div>
+        </div>
+      </div>
+
+      <!-- Begin posreport modal -->
+      <div class="modal fade" id="posModal" tabindex="-1" role="dialog" aria-hidden="true">
+        <div class="modal-dialog">
+          <div class="modal-content">
+            <div class="modal-header">
+              <h5 class="modal-title">Position report</h5>
+              <button type="button" class="close" data-dismiss="modal" aria-label="Close"><span aria-hidden="true">&times;</span></button>
+            </div>
+            <div class="modal-body" id="posView">
+              <div class="row mb-3">
+                <div class="input-group input-group-sm col">
+                  <div class="input-group-prepend"><span class="input-group-text">Latitude</span></div>
+                  <input type="text" id="pos_lat" name="lat" class="form-control" placeholder="60.1234">
+                </div>
+                <div class="input-group input-group-sm col">
+                  <div class="input-group-prepend"><span class="input-group-text">Longitude</span></div>
+                  <input type="text" id="pos_long" name="long" class="form-control" placeholder="5.0123">
+                </div>
+              </div>
+              <div class="row mb-3">
+                <div class="input-group input-group-sm col">
+                  <div class="input-group-prepend"><span class="input-group-text">Comment</span></div>
+                  <input type="text" id="pos_comment" name="comment" class="form-control" placeholder="">
+                </div>
+              </div>
+              <input type="hidden" id="pos_ts">
+              <p id="pos_status"></p>
+            </div>
+            <div class="modal-footer">
+              <button type="button" class="btn btn-default" data-dismiss="modal">Cancel</button>
+              <button type="button" class="btn btn-primary" autocomplete="off" id="pos_btn">Post <span class="fas fa-paper-plane"></span></button>
+            </div>
+          </div>
+        </div>
+      </div>
+
+      <!-- Begin about modal -->
+      <div class="modal fade" id="aboutModal" tabindex="-1" role="dialog" aria-labelledby="aboutModalLabel" aria-hidden="true">
+        <div class="modal-dialog">
+          <div class="modal-content">
+            <div class="modal-header">
+              <h5 class="modal-title">About</h5>
+              <button type="button" class="close" data-dismiss="modal" aria-label="Close"><span aria-hidden="true">&times;</span></button>
+            </div>
+            <div class="modal-body">
+              <p id="version">{{.AppName}} {{.Version}}</p>
+              <img src="res/images/pat_logo.png" width="35%" class="rounded mx-auto d-block" />
+            </div>
+            <div class="modal-footer">
+              <button type="button" class="btn btn-primary" data-dismiss="modal">Ok</button>
+            </div>
+          </div>
+        </div>
+      </div>
+
+      <!-- Begin composer -->
+      <div class="modal fade" id="composer" tabindex="-1" role="dialog">
+        <div class="modal-dialog" role="document">
+          <div class="modal-content">
+            <div class="modal-header">
+              <h5 class="modal-title" id="composer_subject">New message...</h5>
+              <button type="button" class="close" id="compose_cancel" data-dismiss="modal"><span>&times;</span></button>
+            </div>
+            <div class="modal-body">
+              <form id="composer_form" enctype="multipart/form-data">
+                <div class="input-group input-group-sm">
+                  <div class="input-group-prepend"><span class="input-group-text">To</span></div>
+                  <input type="text" id="msg_to" name="to" class="form-control" placeholder="N0CALL">
+                </div>
+                <div class="input-group input-group-sm">
+                  <div class="input-group-prepend"><span class="input-group-text">Cc</span></div>
+                  <input type="text" id="msg_cc" name="cc" class="form-control" placeholder="N0CALL">
+                </div>
+                <div class="input-group input-group-sm">
+                  <div class="input-group-prepend"><span class="input-group-text">Subject</span></div>
+                  <input type="text" id="msg_subject" name="subject" class="form-control" placeholder="">
+                </div>
+                <div class="input-group input-group-sm mb-3">
+                  <div class="input-group-prepend">
+                    <div class="input-group-text">
+                      <input type="checkbox" id="msg_p2p_only">
+                    </div>
+                  </div>
+                  <input type="text" class="form-control" value="P2P only" readonly>
+                </div>
+                <div class="form-group">
+                  <textarea name="body" class="form-control" id="msg_body"></textarea>
+                </div>
+                <div id="composer_actions">
+                  <span class="btn btn-secondary btn-file">Attachments <span class="fas fa-paperclip"></span><input id="msg_attachments_input" name="files" type="file" multiple></span>
+                  <a id="formsSelectBtn" class="btn btn-secondary" href="#" data-toggle="modal" data-target="#selectForm">Template <span class="fas fa-edit" /></a>
+                  <button id="post_btn" type="submit" class="btn btn-primary float-right">Post <span class="fas fa-paper-plane"></span></button>
+                </div>
+                <div class="row">
+                  <span id="composer_error" class="col badge badge-pill badge-danger float-right">This is an error</span>
+                </div>
+              </form>
+            </div>
+            <div class="modal-footer primary">
+              <div id="composer_attachments" class="row"></div>
+            </div>
+          </div>
+        </div>
+      </div>
+
+      <!-- Begin selecting-a-form modal -->
+      <div class="modal fade" id="selectForm" tabindex="-1" role="dialog">
+        <div class="modal-dialog">
+          <div class="modal-content">
+            <div class="modal-header">
+              <div class="container">
+                <div class="d-flex">
+                  <h5 class="modal-title w-100">Select a form...</h5>
+                  <button type="button" class="close" data-dismiss="modal" aria-label="Close"><span aria-hidden="true">&times;</span></button>
+                </div>
+                <div class="row">
+                  <div class="col">
+                    <small id="formsRootFolderName">root folder path</small>
+                    <small id="formsVersion">(v0.0.0)</small>
+                  </div>
+                </div>
+              </div>
+            </div>
+            <div class="modal-body">
+              <div class="row">
+                <div class="col" id="formFolderRoot">
+                </div>
+              </div>
+              <p id="pos_status"></p>
+            </div>
+          </div>
+        </div>
+      </div>
+
+      <!-- Begin folder -->
+      <div class="table-responsive text-nowrap panel panel-default mt-2" id="folder">
+        <table class="table table-sm table-striped table-condensed table-hover"></table>
+      </div>
+
+      <!-- Begin message view -->
+      <div class="modal" id="message_view" tabindex="-1" role="dialog" aria-labelledby="msgViewModalLabel" aria-hidden="true">
+        <div class="modal-dialog">
+          <div class="modal-content">
+            <div class="modal-header primary">
+              <div class="container">
+                <div class="row">
+                  <h5 class="col-9 modal-title" id="subject"></h5>
+                  <div class="col-2 btn-group">
+                    <button type="button" class="btn btn-link btn-xs dropdown-toggle" data-toggle="dropdown">Action <span class="caret"></span></button>
+                    <ul class="dropdown-menu" role="menu">
+                      <li class="dropdown-item"><a href="#" id="reply_btn"><span class="fas fa-reply" /> Reply...</a></li>
+                      <li class="dropdown-item"><a href="#" id="forward_btn"><span class="fas fa-share" /> Forward...</a></li>
+                      <li class="dropdown-divider"></li>
+                      <li class="dropdown-item"><a href="#" id="archive_btn"><span class="fas fa-archive" /> Archive</a></li>
+                      <li class="dropdown-item"><a href="#" id="delete_btn"><span class="fas fa-trash-alt" /> Delete</a></li>
+                    </ul>
+                  </div>
+                  <button type="button" class="close" data-dismiss="modal" aria-label="Close"><span aria-hidden="true">&times;</span></button>
+                </div>
+                <div class="row">
+                  <div id="headers" class="col"></div>
+                </div>
+              </div>
+            </div>
+            <div class="modal-body primary">
+              <div class="msgbody" id="body"></div>
+            </div>
+            <div class="modal-footer primary">
+              <div id="attachments" class="row"></div>
+            </div>
+          </div>
+        </div>
+      </div>
+
+      <!-- Begin delete confirm modal -->
+      <div class="modal fade" id="confirm_delete" tabindex="-1" role="dialog" aria-hidden="true">
+        <div class="modal-dialog modal-sm">
+          <div class="modal-content">
+            <div class="modal-header">Delete message</div>
+            <div class="modal-body">Are you sure you want to delete this message? This action can not be reverted.</div>
+            <div class="modal-footer">
+              <button type="button" class="btn btn-default" data-dismiss="modal">Cancel</button>
+              <a class="btn btn-danger btn-ok">Delete</a>
+            </div>
+          </div>
+        </div>
+      </div>
+
+    </div>
+    <!-- End page content -->
+
+    <div class="footer">
+      <div class="container"><pre id="console"></pre></div>
+    </div>
+
+    <!-- Bootstrap core JavaScript
+    ================================================== -->
+    <!-- Placed at the end of the document so the pages load faster -->
+    <script src="/res/js/jquery-3.4.1.min.js"></script>
+    <script src="/res/bootstrap-4.4.1-dist/js/bootstrap.bundle.min.js"></script>
+    <script src="/res/js/bootstrap-select.min.js"></script>
+    <script src="/res/js/bootstrap-tokenfield.min.js"></script>
+    <script src="/res/js/URI.min.js"></script> <!-- github.com/medialize/URI.js  -->
+    <script src="/res/js/index.js"></script>
+    <script language="javascript" type="text/javascript">
+    function init()
+    {
+      var wsURL = (location.protocol == 'https:' ? "wss://" : "ws://") + location.host + "/ws";
+      initFrontend(wsURL);
+    }
+    window.addEventListener("load", init, false);
+    </script>
+  </body>
 </html>