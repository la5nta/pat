--- conflicted
+++ resolved
@@ -21,20 +21,15 @@
     <nav class="navbar fixed-top navbar-expand-lg navbar-light bg-light" role="navigation">
       <div class="container">
         <div class="navbar-header">
-<<<<<<< HEAD
-          <a class="navbar-brand" href="#" data-toggle="modal" data-target="#statusModal"><span id="gui_status_light" class="btn status-light btn-danger"></span> {{.Mycall}}</a>
-          <a class="navbar-text" id="status_text" data-toggle="modal" data-target="#connectModal"></a>
-          <span class="navbar-text">   </span>
-=======
           <button type="button" class="navbar-toggle collapsed" data-toggle="collapse" data-target=".navbar-collapse">
             <span class="sr-only">Toggle navigation</span>
             <span class="icon-bar"></span>
             <span class="icon-bar"></span>
             <span class="icon-bar"></span>
           </button>
-          <a class="navbar-brand" href="#"><span id="gui_status_light" class="btn status-light btn-danger"></span> {{.Mycall}}</a>
-	  <div class="navbar-text"><a href="#" class="navbar-link" id="status_text"></a></div>
->>>>>>> 9c015d0d
+          <a class="navbar-brand" href="#" data-toggle="modal" data-target="#statusModal"><span id="gui_status_light" class="btn status-light btn-danger"></span> {{.Mycall}}</a>
+          <a class="navbar-text" id="status_text" data-toggle="modal" data-target="#connectModal"></a>
+          <span class="navbar-text">   </span>
         </div>
         <button class="navbar-toggler" type="button" data-toggle="collapse" data-target="#navbarSupportedContent" aria-controls="navbarSupportedContent" aria-expanded="false" aria-label="Toggle navigation">
           <span class="navbar-toggler-icon"></span>
